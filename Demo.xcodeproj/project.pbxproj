// !$*UTF8*$!
{
	archiveVersion = 1;
	classes = {
	};
	objectVersion = 46;
	objects = {

/* Begin PBXBuildFile section */
		140124701DBF57BA00EA92FB /* Identifiable.swift in Sources */ = {isa = PBXBuildFile; fileRef = 140124621DBF57BA00EA92FB /* Identifiable.swift */; };
		140124711DBF57BA00EA92FB /* Identifiable.swift in Sources */ = {isa = PBXBuildFile; fileRef = 140124621DBF57BA00EA92FB /* Identifiable.swift */; };
		140124721DBF57BA00EA92FB /* Identifiable.swift in Sources */ = {isa = PBXBuildFile; fileRef = 140124621DBF57BA00EA92FB /* Identifiable.swift */; };
		140124751DBF57BA00EA92FB /* IndexPath+Sweet.swift in Sources */ = {isa = PBXBuildFile; fileRef = 140124631DBF57BA00EA92FB /* IndexPath+Sweet.swift */; };
		140124761DBF57BA00EA92FB /* IndexPath+Sweet.swift in Sources */ = {isa = PBXBuildFile; fileRef = 140124631DBF57BA00EA92FB /* IndexPath+Sweet.swift */; };
		140124771DBF57BA00EA92FB /* IndexPath+Sweet.swift in Sources */ = {isa = PBXBuildFile; fileRef = 140124631DBF57BA00EA92FB /* IndexPath+Sweet.swift */; };
		1401247A1DBF57BA00EA92FB /* OpenInSafariActivity.swift in Sources */ = {isa = PBXBuildFile; fileRef = 140124641DBF57BA00EA92FB /* OpenInSafariActivity.swift */; };
		1401247B1DBF57BA00EA92FB /* OpenInSafariActivity.swift in Sources */ = {isa = PBXBuildFile; fileRef = 140124641DBF57BA00EA92FB /* OpenInSafariActivity.swift */; };
		1401247C1DBF57BA00EA92FB /* OpenInSafariActivity.swift in Sources */ = {isa = PBXBuildFile; fileRef = 140124641DBF57BA00EA92FB /* OpenInSafariActivity.swift */; };
		1401247F1DBF57BA00EA92FB /* String+Sweet.swift in Sources */ = {isa = PBXBuildFile; fileRef = 140124651DBF57BA00EA92FB /* String+Sweet.swift */; };
		140124801DBF57BA00EA92FB /* String+Sweet.swift in Sources */ = {isa = PBXBuildFile; fileRef = 140124651DBF57BA00EA92FB /* String+Sweet.swift */; };
		140124811DBF57BA00EA92FB /* String+Sweet.swift in Sources */ = {isa = PBXBuildFile; fileRef = 140124651DBF57BA00EA92FB /* String+Sweet.swift */; };
		140124841DBF57BA00EA92FB /* SweetCollectionController.swift in Sources */ = {isa = PBXBuildFile; fileRef = 140124661DBF57BA00EA92FB /* SweetCollectionController.swift */; };
		140124851DBF57BA00EA92FB /* SweetCollectionController.swift in Sources */ = {isa = PBXBuildFile; fileRef = 140124661DBF57BA00EA92FB /* SweetCollectionController.swift */; };
		140124861DBF57BA00EA92FB /* SweetCollectionController.swift in Sources */ = {isa = PBXBuildFile; fileRef = 140124661DBF57BA00EA92FB /* SweetCollectionController.swift */; };
		140124891DBF57BA00EA92FB /* SweetTableController.swift in Sources */ = {isa = PBXBuildFile; fileRef = 140124671DBF57BA00EA92FB /* SweetTableController.swift */; };
		1401248A1DBF57BA00EA92FB /* SweetTableController.swift in Sources */ = {isa = PBXBuildFile; fileRef = 140124671DBF57BA00EA92FB /* SweetTableController.swift */; };
		1401248B1DBF57BA00EA92FB /* SweetTableController.swift in Sources */ = {isa = PBXBuildFile; fileRef = 140124671DBF57BA00EA92FB /* SweetTableController.swift */; };
		1401248E1DBF57BA00EA92FB /* UIAlertController+Sweet.swift in Sources */ = {isa = PBXBuildFile; fileRef = 140124681DBF57BA00EA92FB /* UIAlertController+Sweet.swift */; };
		1401248F1DBF57BA00EA92FB /* UIAlertController+Sweet.swift in Sources */ = {isa = PBXBuildFile; fileRef = 140124681DBF57BA00EA92FB /* UIAlertController+Sweet.swift */; };
		140124901DBF57BA00EA92FB /* UIAlertController+Sweet.swift in Sources */ = {isa = PBXBuildFile; fileRef = 140124681DBF57BA00EA92FB /* UIAlertController+Sweet.swift */; };
		140124931DBF57BA00EA92FB /* UIImage+Sweet.swift in Sources */ = {isa = PBXBuildFile; fileRef = 140124691DBF57BA00EA92FB /* UIImage+Sweet.swift */; };
		140124941DBF57BA00EA92FB /* UIImage+Sweet.swift in Sources */ = {isa = PBXBuildFile; fileRef = 140124691DBF57BA00EA92FB /* UIImage+Sweet.swift */; };
		140124951DBF57BA00EA92FB /* UIImage+Sweet.swift in Sources */ = {isa = PBXBuildFile; fileRef = 140124691DBF57BA00EA92FB /* UIImage+Sweet.swift */; };
		140124981DBF57BA00EA92FB /* UILabel+Sweet.swift in Sources */ = {isa = PBXBuildFile; fileRef = 1401246A1DBF57BA00EA92FB /* UILabel+Sweet.swift */; };
		140124991DBF57BA00EA92FB /* UILabel+Sweet.swift in Sources */ = {isa = PBXBuildFile; fileRef = 1401246A1DBF57BA00EA92FB /* UILabel+Sweet.swift */; };
		1401249A1DBF57BA00EA92FB /* UILabel+Sweet.swift in Sources */ = {isa = PBXBuildFile; fileRef = 1401246A1DBF57BA00EA92FB /* UILabel+Sweet.swift */; };
		1401249D1DBF57BA00EA92FB /* UIScrollView+Sweet.swift in Sources */ = {isa = PBXBuildFile; fileRef = 1401246B1DBF57BA00EA92FB /* UIScrollView+Sweet.swift */; };
		1401249E1DBF57BA00EA92FB /* UIScrollView+Sweet.swift in Sources */ = {isa = PBXBuildFile; fileRef = 1401246B1DBF57BA00EA92FB /* UIScrollView+Sweet.swift */; };
		1401249F1DBF57BA00EA92FB /* UIScrollView+Sweet.swift in Sources */ = {isa = PBXBuildFile; fileRef = 1401246B1DBF57BA00EA92FB /* UIScrollView+Sweet.swift */; };
		140124A21DBF57BA00EA92FB /* UIView+Sweet.swift in Sources */ = {isa = PBXBuildFile; fileRef = 1401246C1DBF57BA00EA92FB /* UIView+Sweet.swift */; };
		140124A31DBF57BA00EA92FB /* UIView+Sweet.swift in Sources */ = {isa = PBXBuildFile; fileRef = 1401246C1DBF57BA00EA92FB /* UIView+Sweet.swift */; };
		140124A41DBF57BA00EA92FB /* UIView+Sweet.swift in Sources */ = {isa = PBXBuildFile; fileRef = 1401246C1DBF57BA00EA92FB /* UIView+Sweet.swift */; };
		140124A71DBF57BA00EA92FB /* UIViewController+Sweet.swift in Sources */ = {isa = PBXBuildFile; fileRef = 1401246D1DBF57BA00EA92FB /* UIViewController+Sweet.swift */; };
		140124A81DBF57BA00EA92FB /* UIViewController+Sweet.swift in Sources */ = {isa = PBXBuildFile; fileRef = 1401246D1DBF57BA00EA92FB /* UIViewController+Sweet.swift */; };
		140124A91DBF57BA00EA92FB /* UIViewController+Sweet.swift in Sources */ = {isa = PBXBuildFile; fileRef = 1401246D1DBF57BA00EA92FB /* UIViewController+Sweet.swift */; };
		140124B71DBF57FC00EA92FB /* StringTests.swift in Sources */ = {isa = PBXBuildFile; fileRef = 140124B41DBF57FC00EA92FB /* StringTests.swift */; };
		140124B81DBF57FC00EA92FB /* StringTests.swift in Sources */ = {isa = PBXBuildFile; fileRef = 140124B41DBF57FC00EA92FB /* StringTests.swift */; };
		140124B91DBF57FC00EA92FB /* UILabelTests.swift in Sources */ = {isa = PBXBuildFile; fileRef = 140124B51DBF57FC00EA92FB /* UILabelTests.swift */; };
		140124BA1DBF57FC00EA92FB /* UILabelTests.swift in Sources */ = {isa = PBXBuildFile; fileRef = 140124B51DBF57FC00EA92FB /* UILabelTests.swift */; };
		140124BB1DBF57FC00EA92FB /* UIScrollViewTests.swift in Sources */ = {isa = PBXBuildFile; fileRef = 140124B61DBF57FC00EA92FB /* UIScrollViewTests.swift */; };
		140124BC1DBF57FC00EA92FB /* UIScrollViewTests.swift in Sources */ = {isa = PBXBuildFile; fileRef = 140124B61DBF57FC00EA92FB /* UIScrollViewTests.swift */; };
		140124C41DBF582900EA92FB /* AppDelegate.swift in Sources */ = {isa = PBXBuildFile; fileRef = 140124C31DBF582900EA92FB /* AppDelegate.swift */; };
		140124CB1DBF582900EA92FB /* Assets.xcassets in Resources */ = {isa = PBXBuildFile; fileRef = 140124CA1DBF582900EA92FB /* Assets.xcassets */; };
		140124CE1DBF582900EA92FB /* LaunchScreen.storyboard in Resources */ = {isa = PBXBuildFile; fileRef = 140124CC1DBF582900EA92FB /* LaunchScreen.storyboard */; };
<<<<<<< HEAD
=======
		14028E4E1E92881D00EEE567 /* AppDelegate.swift in Sources */ = {isa = PBXBuildFile; fileRef = 14028E481E92881D00EEE567 /* AppDelegate.swift */; };
		14028E4F1E92881D00EEE567 /* Assets.xcassets in Resources */ = {isa = PBXBuildFile; fileRef = 14028E491E92881D00EEE567 /* Assets.xcassets */; };
		14028E501E92881D00EEE567 /* LaunchScreen.storyboard in Resources */ = {isa = PBXBuildFile; fileRef = 14028E4A1E92881D00EEE567 /* LaunchScreen.storyboard */; };
		14028E521E92881D00EEE567 /* ViewController.swift in Sources */ = {isa = PBXBuildFile; fileRef = 14028E4D1E92881D00EEE567 /* ViewController.swift */; };
		14028E5A1E92888600EEE567 /* UITests_Tests.swift in Sources */ = {isa = PBXBuildFile; fileRef = 14028E591E92888600EEE567 /* UITests_Tests.swift */; };
		142565781E09641400184D47 /* UIColor+Sweet.swift in Sources */ = {isa = PBXBuildFile; fileRef = 142565771E09641400184D47 /* UIColor+Sweet.swift */; };
		142565791E09641400184D47 /* UIColor+Sweet.swift in Sources */ = {isa = PBXBuildFile; fileRef = 142565771E09641400184D47 /* UIColor+Sweet.swift */; };
>>>>>>> 78706bdb
		1425657A1E09641400184D47 /* UIColor+Sweet.swift in Sources */ = {isa = PBXBuildFile; fileRef = 142565771E09641400184D47 /* UIColor+Sweet.swift */; };
		1425657B1E09641400184D47 /* UIColor+Sweet.swift in Sources */ = {isa = PBXBuildFile; fileRef = 142565771E09641400184D47 /* UIColor+Sweet.swift */; };
		1425657C1E09641400184D47 /* UIColor+Sweet.swift in Sources */ = {isa = PBXBuildFile; fileRef = 142565771E09641400184D47 /* UIColor+Sweet.swift */; };
		1425657F1E09643100184D47 /* UIColorTests.swift in Sources */ = {isa = PBXBuildFile; fileRef = 1425657E1E09643100184D47 /* UIColorTests.swift */; };
		142565801E09643100184D47 /* UIColorTests.swift in Sources */ = {isa = PBXBuildFile; fileRef = 1425657E1E09643100184D47 /* UIColorTests.swift */; };
		1460417E1DDC6203005BEF7C /* Jiggly.swift in Sources */ = {isa = PBXBuildFile; fileRef = 9FC8B9E81DC74D0500A68185 /* Jiggly.swift */; };
		1460417F1DDC6204005BEF7C /* Jiggly.swift in Sources */ = {isa = PBXBuildFile; fileRef = 9FC8B9E81DC74D0500A68185 /* Jiggly.swift */; };
		146F4AD61DDC6A2B007C9534 /* OpenInSafariActivity.strings in Resources */ = {isa = PBXBuildFile; fileRef = 146F4AD31DDC6A2B007C9534 /* OpenInSafariActivity.strings */; };
		146F4AD71DDC6A2B007C9534 /* OpenInSafariActivity.strings in Resources */ = {isa = PBXBuildFile; fileRef = 146F4AD31DDC6A2B007C9534 /* OpenInSafariActivity.strings */; };
		146F4AD81DDC6A2B007C9534 /* OpenInSafariActivity.strings in Resources */ = {isa = PBXBuildFile; fileRef = 146F4AD31DDC6A2B007C9534 /* OpenInSafariActivity.strings */; };
		146F4AD91DDC6A2B007C9534 /* Resources.xcassets in Resources */ = {isa = PBXBuildFile; fileRef = 146F4AD51DDC6A2B007C9534 /* Resources.xcassets */; };
		146F4ADA1DDC6A2B007C9534 /* Resources.xcassets in Resources */ = {isa = PBXBuildFile; fileRef = 146F4AD51DDC6A2B007C9534 /* Resources.xcassets */; };
		146F4ADB1DDC6A2B007C9534 /* Resources.xcassets in Resources */ = {isa = PBXBuildFile; fileRef = 146F4AD51DDC6A2B007C9534 /* Resources.xcassets */; };
		1480D4BC1DBF600900507EE0 /* Identifiable.swift in Headers */ = {isa = PBXBuildFile; fileRef = 140124621DBF57BA00EA92FB /* Identifiable.swift */; settings = {ATTRIBUTES = (Public, ); }; };
		1480D4BD1DBF600900507EE0 /* IndexPath+Sweet.swift in Headers */ = {isa = PBXBuildFile; fileRef = 140124631DBF57BA00EA92FB /* IndexPath+Sweet.swift */; settings = {ATTRIBUTES = (Public, ); }; };
		1480D4BE1DBF600900507EE0 /* OpenInSafariActivity.swift in Headers */ = {isa = PBXBuildFile; fileRef = 140124641DBF57BA00EA92FB /* OpenInSafariActivity.swift */; settings = {ATTRIBUTES = (Public, ); }; };
		1480D4BF1DBF600900507EE0 /* String+Sweet.swift in Headers */ = {isa = PBXBuildFile; fileRef = 140124651DBF57BA00EA92FB /* String+Sweet.swift */; settings = {ATTRIBUTES = (Public, ); }; };
		1480D4C01DBF600900507EE0 /* SweetCollectionController.swift in Headers */ = {isa = PBXBuildFile; fileRef = 140124661DBF57BA00EA92FB /* SweetCollectionController.swift */; settings = {ATTRIBUTES = (Public, ); }; };
		1480D4C11DBF600900507EE0 /* SweetTableController.swift in Headers */ = {isa = PBXBuildFile; fileRef = 140124671DBF57BA00EA92FB /* SweetTableController.swift */; settings = {ATTRIBUTES = (Public, ); }; };
		1480D4C21DBF600900507EE0 /* UIAlertController+Sweet.swift in Headers */ = {isa = PBXBuildFile; fileRef = 140124681DBF57BA00EA92FB /* UIAlertController+Sweet.swift */; settings = {ATTRIBUTES = (Public, ); }; };
		1480D4C31DBF600900507EE0 /* UIImage+Sweet.swift in Headers */ = {isa = PBXBuildFile; fileRef = 140124691DBF57BA00EA92FB /* UIImage+Sweet.swift */; settings = {ATTRIBUTES = (Public, ); }; };
		1480D4C41DBF600900507EE0 /* UILabel+Sweet.swift in Headers */ = {isa = PBXBuildFile; fileRef = 1401246A1DBF57BA00EA92FB /* UILabel+Sweet.swift */; settings = {ATTRIBUTES = (Public, ); }; };
		1480D4C51DBF600900507EE0 /* UIScrollView+Sweet.swift in Headers */ = {isa = PBXBuildFile; fileRef = 1401246B1DBF57BA00EA92FB /* UIScrollView+Sweet.swift */; settings = {ATTRIBUTES = (Public, ); }; };
		1480D4C61DBF600900507EE0 /* UIView+Sweet.swift in Headers */ = {isa = PBXBuildFile; fileRef = 1401246C1DBF57BA00EA92FB /* UIView+Sweet.swift */; settings = {ATTRIBUTES = (Public, ); }; };
		1480D4C71DBF600900507EE0 /* UIViewController+Sweet.swift in Headers */ = {isa = PBXBuildFile; fileRef = 1401246D1DBF57BA00EA92FB /* UIViewController+Sweet.swift */; settings = {ATTRIBUTES = (Public, ); }; };
		1480D4C81DBF600C00507EE0 /* Identifiable.swift in Headers */ = {isa = PBXBuildFile; fileRef = 140124621DBF57BA00EA92FB /* Identifiable.swift */; settings = {ATTRIBUTES = (Public, ); }; };
		1480D4C91DBF600C00507EE0 /* IndexPath+Sweet.swift in Headers */ = {isa = PBXBuildFile; fileRef = 140124631DBF57BA00EA92FB /* IndexPath+Sweet.swift */; settings = {ATTRIBUTES = (Public, ); }; };
		1480D4CA1DBF600C00507EE0 /* OpenInSafariActivity.swift in Headers */ = {isa = PBXBuildFile; fileRef = 140124641DBF57BA00EA92FB /* OpenInSafariActivity.swift */; settings = {ATTRIBUTES = (Public, ); }; };
		1480D4CB1DBF600C00507EE0 /* String+Sweet.swift in Headers */ = {isa = PBXBuildFile; fileRef = 140124651DBF57BA00EA92FB /* String+Sweet.swift */; settings = {ATTRIBUTES = (Public, ); }; };
		1480D4CC1DBF600C00507EE0 /* SweetCollectionController.swift in Headers */ = {isa = PBXBuildFile; fileRef = 140124661DBF57BA00EA92FB /* SweetCollectionController.swift */; settings = {ATTRIBUTES = (Public, ); }; };
		1480D4CD1DBF600C00507EE0 /* SweetTableController.swift in Headers */ = {isa = PBXBuildFile; fileRef = 140124671DBF57BA00EA92FB /* SweetTableController.swift */; settings = {ATTRIBUTES = (Public, ); }; };
		1480D4CE1DBF600C00507EE0 /* UIAlertController+Sweet.swift in Headers */ = {isa = PBXBuildFile; fileRef = 140124681DBF57BA00EA92FB /* UIAlertController+Sweet.swift */; settings = {ATTRIBUTES = (Public, ); }; };
		1480D4CF1DBF600C00507EE0 /* UIImage+Sweet.swift in Headers */ = {isa = PBXBuildFile; fileRef = 140124691DBF57BA00EA92FB /* UIImage+Sweet.swift */; settings = {ATTRIBUTES = (Public, ); }; };
		1480D4D01DBF600C00507EE0 /* UILabel+Sweet.swift in Headers */ = {isa = PBXBuildFile; fileRef = 1401246A1DBF57BA00EA92FB /* UILabel+Sweet.swift */; settings = {ATTRIBUTES = (Public, ); }; };
		1480D4D11DBF600C00507EE0 /* UIScrollView+Sweet.swift in Headers */ = {isa = PBXBuildFile; fileRef = 1401246B1DBF57BA00EA92FB /* UIScrollView+Sweet.swift */; settings = {ATTRIBUTES = (Public, ); }; };
		1480D4D21DBF600C00507EE0 /* UIView+Sweet.swift in Headers */ = {isa = PBXBuildFile; fileRef = 1401246C1DBF57BA00EA92FB /* UIView+Sweet.swift */; settings = {ATTRIBUTES = (Public, ); }; };
		1480D4D31DBF600C00507EE0 /* UIViewController+Sweet.swift in Headers */ = {isa = PBXBuildFile; fileRef = 1401246D1DBF57BA00EA92FB /* UIViewController+Sweet.swift */; settings = {ATTRIBUTES = (Public, ); }; };
		1480D4D41DBF600E00507EE0 /* Identifiable.swift in Headers */ = {isa = PBXBuildFile; fileRef = 140124621DBF57BA00EA92FB /* Identifiable.swift */; settings = {ATTRIBUTES = (Public, ); }; };
		1480D4D51DBF600E00507EE0 /* IndexPath+Sweet.swift in Headers */ = {isa = PBXBuildFile; fileRef = 140124631DBF57BA00EA92FB /* IndexPath+Sweet.swift */; settings = {ATTRIBUTES = (Public, ); }; };
		1480D4D61DBF600E00507EE0 /* OpenInSafariActivity.swift in Headers */ = {isa = PBXBuildFile; fileRef = 140124641DBF57BA00EA92FB /* OpenInSafariActivity.swift */; settings = {ATTRIBUTES = (Public, ); }; };
		1480D4D71DBF600E00507EE0 /* String+Sweet.swift in Headers */ = {isa = PBXBuildFile; fileRef = 140124651DBF57BA00EA92FB /* String+Sweet.swift */; settings = {ATTRIBUTES = (Public, ); }; };
		1480D4D81DBF600E00507EE0 /* SweetCollectionController.swift in Headers */ = {isa = PBXBuildFile; fileRef = 140124661DBF57BA00EA92FB /* SweetCollectionController.swift */; settings = {ATTRIBUTES = (Public, ); }; };
		1480D4D91DBF600E00507EE0 /* SweetTableController.swift in Headers */ = {isa = PBXBuildFile; fileRef = 140124671DBF57BA00EA92FB /* SweetTableController.swift */; settings = {ATTRIBUTES = (Public, ); }; };
		1480D4DA1DBF600E00507EE0 /* UIAlertController+Sweet.swift in Headers */ = {isa = PBXBuildFile; fileRef = 140124681DBF57BA00EA92FB /* UIAlertController+Sweet.swift */; settings = {ATTRIBUTES = (Public, ); }; };
		1480D4DB1DBF600E00507EE0 /* UIImage+Sweet.swift in Headers */ = {isa = PBXBuildFile; fileRef = 140124691DBF57BA00EA92FB /* UIImage+Sweet.swift */; settings = {ATTRIBUTES = (Public, ); }; };
		1480D4DC1DBF600E00507EE0 /* UILabel+Sweet.swift in Headers */ = {isa = PBXBuildFile; fileRef = 1401246A1DBF57BA00EA92FB /* UILabel+Sweet.swift */; settings = {ATTRIBUTES = (Public, ); }; };
		1480D4DD1DBF600E00507EE0 /* UIScrollView+Sweet.swift in Headers */ = {isa = PBXBuildFile; fileRef = 1401246B1DBF57BA00EA92FB /* UIScrollView+Sweet.swift */; settings = {ATTRIBUTES = (Public, ); }; };
		1480D4DE1DBF600E00507EE0 /* UIView+Sweet.swift in Headers */ = {isa = PBXBuildFile; fileRef = 1401246C1DBF57BA00EA92FB /* UIView+Sweet.swift */; settings = {ATTRIBUTES = (Public, ); }; };
		1480D4DF1DBF600E00507EE0 /* UIViewController+Sweet.swift in Headers */ = {isa = PBXBuildFile; fileRef = 1401246D1DBF57BA00EA92FB /* UIViewController+Sweet.swift */; settings = {ATTRIBUTES = (Public, ); }; };
		149D81821DBD2E8000A9EB1A /* SweetUIKit.h in Headers */ = {isa = PBXBuildFile; fileRef = 149D81811DBD2E8000A9EB1A /* SweetUIKit.h */; settings = {ATTRIBUTES = (Public, ); }; };
		149D81831DBD2E8000A9EB1A /* SweetUIKit.h in Headers */ = {isa = PBXBuildFile; fileRef = 149D81811DBD2E8000A9EB1A /* SweetUIKit.h */; settings = {ATTRIBUTES = (Public, ); }; };
		149D81841DBD2E8000A9EB1A /* SweetUIKit.h in Headers */ = {isa = PBXBuildFile; fileRef = 149D81811DBD2E8000A9EB1A /* SweetUIKit.h */; settings = {ATTRIBUTES = (Public, ); }; };
		14C47E0E1CD2AE5F004A48DF /* Info.plist in Resources */ = {isa = PBXBuildFile; fileRef = 14C47E0D1CD2AE5F004A48DF /* Info.plist */; };
		14D986681DBF58A900D7842C /* CollectionController.swift in Sources */ = {isa = PBXBuildFile; fileRef = 14D986631DBF58A900D7842C /* CollectionController.swift */; };
		14D986691DBF58A900D7842C /* CollectionViewCell.swift in Sources */ = {isa = PBXBuildFile; fileRef = 14D986641DBF58A900D7842C /* CollectionViewCell.swift */; };
		14D9866A1DBF58A900D7842C /* Localizable.strings in Resources */ = {isa = PBXBuildFile; fileRef = 14D986651DBF58A900D7842C /* Localizable.strings */; };
		14D9866B1DBF58A900D7842C /* TableController.swift in Sources */ = {isa = PBXBuildFile; fileRef = 14D986661DBF58A900D7842C /* TableController.swift */; };
		14D9866C1DBF58A900D7842C /* TableViewCell.swift in Sources */ = {isa = PBXBuildFile; fileRef = 14D986671DBF58A900D7842C /* TableViewCell.swift */; };
		440998811DC0B1C600C11852 /* UICollectionViewTests.swift in Sources */ = {isa = PBXBuildFile; fileRef = 440998801DC0B1C600C11852 /* UICollectionViewTests.swift */; };
		440998821DC0B1C600C11852 /* UICollectionViewTests.swift in Sources */ = {isa = PBXBuildFile; fileRef = 440998801DC0B1C600C11852 /* UICollectionViewTests.swift */; };
		440E05871DC0B07D0044F59F /* UITableViewTests.swift in Sources */ = {isa = PBXBuildFile; fileRef = 440E05861DC0B07D0044F59F /* UITableViewTests.swift */; };
		440E05881DC0B07D0044F59F /* UITableViewTests.swift in Sources */ = {isa = PBXBuildFile; fileRef = 440E05861DC0B07D0044F59F /* UITableViewTests.swift */; };
		4479760F1DC0A42100A1F577 /* UITableView+Sweet.swift in Sources */ = {isa = PBXBuildFile; fileRef = 4479760E1DC0A42100A1F577 /* UITableView+Sweet.swift */; };
		447976101DC0A42100A1F577 /* UITableView+Sweet.swift in Sources */ = {isa = PBXBuildFile; fileRef = 4479760E1DC0A42100A1F577 /* UITableView+Sweet.swift */; };
		447976111DC0A42100A1F577 /* UITableView+Sweet.swift in Sources */ = {isa = PBXBuildFile; fileRef = 4479760E1DC0A42100A1F577 /* UITableView+Sweet.swift */; };
		447976141DC0A42C00A1F577 /* UICollectionView+Sweet.swift in Sources */ = {isa = PBXBuildFile; fileRef = 447976131DC0A42C00A1F577 /* UICollectionView+Sweet.swift */; };
		447976151DC0A42C00A1F577 /* UICollectionView+Sweet.swift in Sources */ = {isa = PBXBuildFile; fileRef = 447976131DC0A42C00A1F577 /* UICollectionView+Sweet.swift */; };
		447976161DC0A42C00A1F577 /* UICollectionView+Sweet.swift in Sources */ = {isa = PBXBuildFile; fileRef = 447976131DC0A42C00A1F577 /* UICollectionView+Sweet.swift */; };
		449822361E091D350008BE7C /* UILocalNotification+Sweet.swift in Sources */ = {isa = PBXBuildFile; fileRef = 449822331E091D350008BE7C /* UILocalNotification+Sweet.swift */; };
		449822371E091D350008BE7C /* UILocalNotification+Sweet.swift in Sources */ = {isa = PBXBuildFile; fileRef = 449822331E091D350008BE7C /* UILocalNotification+Sweet.swift */; };
		449822381E091D350008BE7C /* UILocalNotification+Sweet.swift in Sources */ = {isa = PBXBuildFile; fileRef = 449822331E091D350008BE7C /* UILocalNotification+Sweet.swift */; };
		44CD98C01DC0E38300632C84 /* IndexPathTests.swift in Sources */ = {isa = PBXBuildFile; fileRef = 9F4C5B6C1DC0DE1A00F2A77B /* IndexPathTests.swift */; };
		9F2BDE1B1E09286500E32CAD /* KeyboardAwareInputViewProtocol.swift in Sources */ = {isa = PBXBuildFile; fileRef = 9F2BDE191E09286500E32CAD /* KeyboardAwareInputViewProtocol.swift */; };
		9F2BDE1D1E092B0C00E32CAD /* EditViewController.swift in Sources */ = {isa = PBXBuildFile; fileRef = 9F2BDE1C1E092B0C00E32CAD /* EditViewController.swift */; };
		9F4C5B6D1DC0DE1A00F2A77B /* IndexPathTests.swift in Sources */ = {isa = PBXBuildFile; fileRef = 9F4C5B6C1DC0DE1A00F2A77B /* IndexPathTests.swift */; };
		9FBA0C7D1DBFBC6D0007D239 /* SweetUIKit.framework in Frameworks */ = {isa = PBXBuildFile; fileRef = 149D81521DBD2ADD00A9EB1A /* SweetUIKit.framework */; };
		9FBA0C801DBFBC880007D239 /* SweetUIKit.framework in Embed Frameworks */ = {isa = PBXBuildFile; fileRef = 149D81521DBD2ADD00A9EB1A /* SweetUIKit.framework */; settings = {ATTRIBUTES = (CodeSignOnCopy, RemoveHeadersOnCopy, ); }; };
		9FC8B9EA1DC74D0A00A68185 /* Jiggly.swift in Sources */ = {isa = PBXBuildFile; fileRef = 9FC8B9E81DC74D0500A68185 /* Jiggly.swift */; };
		A92B12941E9BCA7400478C1F /* KeyboardAwareInputViewProtocol.swift in Sources */ = {isa = PBXBuildFile; fileRef = 9F2BDE191E09286500E32CAD /* KeyboardAwareInputViewProtocol.swift */; };
		A92B12951E9BCA7400478C1F /* KeyboardAwareInputViewProtocol.swift in Sources */ = {isa = PBXBuildFile; fileRef = 9F2BDE191E09286500E32CAD /* KeyboardAwareInputViewProtocol.swift */; };
		A92B12961E9BCCE300478C1F /* UITableView+Sweet.swift in Headers */ = {isa = PBXBuildFile; fileRef = 4479760E1DC0A42100A1F577 /* UITableView+Sweet.swift */; settings = {ATTRIBUTES = (Public, ); }; };
		A92B12971E9BCCE300478C1F /* UICollectionView+Sweet.swift in Headers */ = {isa = PBXBuildFile; fileRef = 447976131DC0A42C00A1F577 /* UICollectionView+Sweet.swift */; settings = {ATTRIBUTES = (Public, ); }; };
		A92B12981E9BCCE300478C1F /* Jiggly.swift in Headers */ = {isa = PBXBuildFile; fileRef = 9FC8B9E81DC74D0500A68185 /* Jiggly.swift */; settings = {ATTRIBUTES = (Public, ); }; };
		A92B12991E9BCCE300478C1F /* UILocalNotification+Sweet.swift in Headers */ = {isa = PBXBuildFile; fileRef = 449822331E091D350008BE7C /* UILocalNotification+Sweet.swift */; settings = {ATTRIBUTES = (Public, ); }; };
		A92B129A1E9BCCE300478C1F /* UIColor+Sweet.swift in Headers */ = {isa = PBXBuildFile; fileRef = 142565771E09641400184D47 /* UIColor+Sweet.swift */; settings = {ATTRIBUTES = (Public, ); }; };
		A92B129B1E9BCCE300478C1F /* KeyboardAwareInputViewProtocol.swift in Headers */ = {isa = PBXBuildFile; fileRef = 9F2BDE191E09286500E32CAD /* KeyboardAwareInputViewProtocol.swift */; settings = {ATTRIBUTES = (Public, ); }; };
		A92B129C1E9CCFF000478C1F /* UITableView+Sweet.swift in Headers */ = {isa = PBXBuildFile; fileRef = 4479760E1DC0A42100A1F577 /* UITableView+Sweet.swift */; settings = {ATTRIBUTES = (Public, ); }; };
		A92B129D1E9CCFF000478C1F /* UICollectionView+Sweet.swift in Headers */ = {isa = PBXBuildFile; fileRef = 447976131DC0A42C00A1F577 /* UICollectionView+Sweet.swift */; settings = {ATTRIBUTES = (Public, ); }; };
		A92B129E1E9CCFF000478C1F /* Jiggly.swift in Headers */ = {isa = PBXBuildFile; fileRef = 9FC8B9E81DC74D0500A68185 /* Jiggly.swift */; settings = {ATTRIBUTES = (Public, ); }; };
		A92B129F1E9CCFF000478C1F /* UILocalNotification+Sweet.swift in Headers */ = {isa = PBXBuildFile; fileRef = 449822331E091D350008BE7C /* UILocalNotification+Sweet.swift */; settings = {ATTRIBUTES = (Public, ); }; };
		A92B12A01E9CCFF000478C1F /* UIColor+Sweet.swift in Headers */ = {isa = PBXBuildFile; fileRef = 142565771E09641400184D47 /* UIColor+Sweet.swift */; settings = {ATTRIBUTES = (Public, ); }; };
		A92B12A11E9CCFF000478C1F /* KeyboardAwareInputViewProtocol.swift in Headers */ = {isa = PBXBuildFile; fileRef = 9F2BDE191E09286500E32CAD /* KeyboardAwareInputViewProtocol.swift */; settings = {ATTRIBUTES = (Public, ); }; };
		A92B12A21E9CD00200478C1F /* UITableView+Sweet.swift in Headers */ = {isa = PBXBuildFile; fileRef = 4479760E1DC0A42100A1F577 /* UITableView+Sweet.swift */; settings = {ATTRIBUTES = (Public, ); }; };
		A92B12A31E9CD00200478C1F /* UICollectionView+Sweet.swift in Headers */ = {isa = PBXBuildFile; fileRef = 447976131DC0A42C00A1F577 /* UICollectionView+Sweet.swift */; settings = {ATTRIBUTES = (Public, ); }; };
		A92B12A41E9CD00200478C1F /* Jiggly.swift in Headers */ = {isa = PBXBuildFile; fileRef = 9FC8B9E81DC74D0500A68185 /* Jiggly.swift */; settings = {ATTRIBUTES = (Public, ); }; };
		A92B12A51E9CD00200478C1F /* UILocalNotification+Sweet.swift in Headers */ = {isa = PBXBuildFile; fileRef = 449822331E091D350008BE7C /* UILocalNotification+Sweet.swift */; settings = {ATTRIBUTES = (Public, ); }; };
		A92B12A61E9CD00200478C1F /* UIColor+Sweet.swift in Headers */ = {isa = PBXBuildFile; fileRef = 142565771E09641400184D47 /* UIColor+Sweet.swift */; settings = {ATTRIBUTES = (Public, ); }; };
		A92B12A71E9CD00200478C1F /* KeyboardAwareInputViewProtocol.swift in Headers */ = {isa = PBXBuildFile; fileRef = 9F2BDE191E09286500E32CAD /* KeyboardAwareInputViewProtocol.swift */; settings = {ATTRIBUTES = (Public, ); }; };
		A92B12AC1E9CD5CB00478C1F /* SweetUIKit.framework in Frameworks */ = {isa = PBXBuildFile; fileRef = 149D81521DBD2ADD00A9EB1A /* SweetUIKit.framework */; };
/* End PBXBuildFile section */

/* Begin PBXContainerItemProxy section */
		14028E5C1E92888600EEE567 /* PBXContainerItemProxy */ = {
			isa = PBXContainerItemProxy;
			containerPortal = 146D728B1AB782920058798C /* Project object */;
			proxyType = 1;
			remoteGlobalIDString = 14028E261E9285BE00EEE567;
			remoteInfo = "UITests-App";
		};
/* End PBXContainerItemProxy section */

/* Begin PBXCopyFilesBuildPhase section */
		141001141CD298F200C01F60 /* CopyFiles */ = {
			isa = PBXCopyFilesBuildPhase;
			buildActionMask = 2147483647;
			dstPath = "";
			dstSubfolderSpec = 10;
			files = (
			);
			runOnlyForDeploymentPostprocessing = 0;
		};
		9FBA0C7F1DBFBC730007D239 /* Embed Frameworks */ = {
			isa = PBXCopyFilesBuildPhase;
			buildActionMask = 2147483647;
			dstPath = "";
			dstSubfolderSpec = 10;
			files = (
				9FBA0C801DBFBC880007D239 /* SweetUIKit.framework in Embed Frameworks */,
			);
			name = "Embed Frameworks";
			runOnlyForDeploymentPostprocessing = 0;
		};
/* End PBXCopyFilesBuildPhase section */

/* Begin PBXFileReference section */
		140124621DBF57BA00EA92FB /* Identifiable.swift */ = {isa = PBXFileReference; fileEncoding = 4; lastKnownFileType = sourcecode.swift; path = Identifiable.swift; sourceTree = "<group>"; };
		140124631DBF57BA00EA92FB /* IndexPath+Sweet.swift */ = {isa = PBXFileReference; fileEncoding = 4; lastKnownFileType = sourcecode.swift; path = "IndexPath+Sweet.swift"; sourceTree = "<group>"; };
		140124641DBF57BA00EA92FB /* OpenInSafariActivity.swift */ = {isa = PBXFileReference; fileEncoding = 4; lastKnownFileType = sourcecode.swift; path = OpenInSafariActivity.swift; sourceTree = "<group>"; };
		140124651DBF57BA00EA92FB /* String+Sweet.swift */ = {isa = PBXFileReference; fileEncoding = 4; lastKnownFileType = sourcecode.swift; path = "String+Sweet.swift"; sourceTree = "<group>"; };
		140124661DBF57BA00EA92FB /* SweetCollectionController.swift */ = {isa = PBXFileReference; fileEncoding = 4; lastKnownFileType = sourcecode.swift; path = SweetCollectionController.swift; sourceTree = "<group>"; };
		140124671DBF57BA00EA92FB /* SweetTableController.swift */ = {isa = PBXFileReference; fileEncoding = 4; lastKnownFileType = sourcecode.swift; path = SweetTableController.swift; sourceTree = "<group>"; };
		140124681DBF57BA00EA92FB /* UIAlertController+Sweet.swift */ = {isa = PBXFileReference; fileEncoding = 4; lastKnownFileType = sourcecode.swift; path = "UIAlertController+Sweet.swift"; sourceTree = "<group>"; };
		140124691DBF57BA00EA92FB /* UIImage+Sweet.swift */ = {isa = PBXFileReference; fileEncoding = 4; lastKnownFileType = sourcecode.swift; path = "UIImage+Sweet.swift"; sourceTree = "<group>"; };
		1401246A1DBF57BA00EA92FB /* UILabel+Sweet.swift */ = {isa = PBXFileReference; fileEncoding = 4; lastKnownFileType = sourcecode.swift; path = "UILabel+Sweet.swift"; sourceTree = "<group>"; };
		1401246B1DBF57BA00EA92FB /* UIScrollView+Sweet.swift */ = {isa = PBXFileReference; fileEncoding = 4; lastKnownFileType = sourcecode.swift; path = "UIScrollView+Sweet.swift"; sourceTree = "<group>"; };
		1401246C1DBF57BA00EA92FB /* UIView+Sweet.swift */ = {isa = PBXFileReference; fileEncoding = 4; lastKnownFileType = sourcecode.swift; path = "UIView+Sweet.swift"; sourceTree = "<group>"; };
		1401246D1DBF57BA00EA92FB /* UIViewController+Sweet.swift */ = {isa = PBXFileReference; fileEncoding = 4; lastKnownFileType = sourcecode.swift; path = "UIViewController+Sweet.swift"; sourceTree = "<group>"; };
		140124B41DBF57FC00EA92FB /* StringTests.swift */ = {isa = PBXFileReference; fileEncoding = 4; lastKnownFileType = sourcecode.swift; path = StringTests.swift; sourceTree = "<group>"; };
		140124B51DBF57FC00EA92FB /* UILabelTests.swift */ = {isa = PBXFileReference; fileEncoding = 4; lastKnownFileType = sourcecode.swift; path = UILabelTests.swift; sourceTree = "<group>"; };
		140124B61DBF57FC00EA92FB /* UIScrollViewTests.swift */ = {isa = PBXFileReference; fileEncoding = 4; lastKnownFileType = sourcecode.swift; path = UIScrollViewTests.swift; sourceTree = "<group>"; };
		140124C11DBF582900EA92FB /* iOSDemo.app */ = {isa = PBXFileReference; explicitFileType = wrapper.application; includeInIndex = 0; path = iOSDemo.app; sourceTree = BUILT_PRODUCTS_DIR; };
		140124C31DBF582900EA92FB /* AppDelegate.swift */ = {isa = PBXFileReference; lastKnownFileType = sourcecode.swift; path = AppDelegate.swift; sourceTree = "<group>"; };
		140124CA1DBF582900EA92FB /* Assets.xcassets */ = {isa = PBXFileReference; lastKnownFileType = folder.assetcatalog; path = Assets.xcassets; sourceTree = "<group>"; };
		140124CD1DBF582900EA92FB /* Base */ = {isa = PBXFileReference; lastKnownFileType = file.storyboard; name = Base; path = Base.lproj/LaunchScreen.storyboard; sourceTree = "<group>"; };
		140124CF1DBF582900EA92FB /* Info.plist */ = {isa = PBXFileReference; lastKnownFileType = text.plist.xml; path = Info.plist; sourceTree = "<group>"; };
		14028E271E9285BE00EEE567 /* UITests-App.app */ = {isa = PBXFileReference; explicitFileType = wrapper.application; includeInIndex = 0; path = "UITests-App.app"; sourceTree = BUILT_PRODUCTS_DIR; };
		14028E481E92881D00EEE567 /* AppDelegate.swift */ = {isa = PBXFileReference; fileEncoding = 4; lastKnownFileType = sourcecode.swift; path = AppDelegate.swift; sourceTree = "<group>"; };
		14028E491E92881D00EEE567 /* Assets.xcassets */ = {isa = PBXFileReference; lastKnownFileType = folder.assetcatalog; path = Assets.xcassets; sourceTree = "<group>"; };
		14028E4B1E92881D00EEE567 /* Base */ = {isa = PBXFileReference; lastKnownFileType = file.storyboard; name = Base; path = Base.lproj/LaunchScreen.storyboard; sourceTree = "<group>"; };
		14028E4C1E92881D00EEE567 /* Info.plist */ = {isa = PBXFileReference; fileEncoding = 4; lastKnownFileType = text.plist.xml; path = Info.plist; sourceTree = "<group>"; };
		14028E4D1E92881D00EEE567 /* ViewController.swift */ = {isa = PBXFileReference; fileEncoding = 4; lastKnownFileType = sourcecode.swift; path = ViewController.swift; sourceTree = "<group>"; };
		14028E571E92888600EEE567 /* UITests-Tests.xctest */ = {isa = PBXFileReference; explicitFileType = wrapper.cfbundle; includeInIndex = 0; path = "UITests-Tests.xctest"; sourceTree = BUILT_PRODUCTS_DIR; };
		14028E591E92888600EEE567 /* UITests_Tests.swift */ = {isa = PBXFileReference; lastKnownFileType = sourcecode.swift; path = UITests_Tests.swift; sourceTree = "<group>"; };
		14028E5B1E92888600EEE567 /* Info.plist */ = {isa = PBXFileReference; lastKnownFileType = text.plist.xml; path = Info.plist; sourceTree = "<group>"; };
		142565771E09641400184D47 /* UIColor+Sweet.swift */ = {isa = PBXFileReference; fileEncoding = 4; lastKnownFileType = sourcecode.swift; path = "UIColor+Sweet.swift"; sourceTree = "<group>"; };
		1425657E1E09643100184D47 /* UIColorTests.swift */ = {isa = PBXFileReference; fileEncoding = 4; lastKnownFileType = sourcecode.swift; path = UIColorTests.swift; sourceTree = "<group>"; };
		146D72AC1AB782920058798C /* iOSTests.xctest */ = {isa = PBXFileReference; explicitFileType = wrapper.cfbundle; includeInIndex = 0; path = iOSTests.xctest; sourceTree = BUILT_PRODUCTS_DIR; };
		146D72B11AB782920058798C /* Info.plist */ = {isa = PBXFileReference; lastKnownFileType = text.plist.xml; path = Info.plist; sourceTree = "<group>"; };
		146F4AD41DDC6A2B007C9534 /* en */ = {isa = PBXFileReference; lastKnownFileType = text.plist.strings; name = en; path = en.lproj/OpenInSafariActivity.strings; sourceTree = "<group>"; };
		146F4AD51DDC6A2B007C9534 /* Resources.xcassets */ = {isa = PBXFileReference; lastKnownFileType = folder.assetcatalog; path = Resources.xcassets; sourceTree = "<group>"; };
		149D81391DBD2A5E00A9EB1A /* tvOSTests.xctest */ = {isa = PBXFileReference; explicitFileType = wrapper.cfbundle; includeInIndex = 0; path = tvOSTests.xctest; sourceTree = BUILT_PRODUCTS_DIR; };
		149D81521DBD2ADD00A9EB1A /* SweetUIKit.framework */ = {isa = PBXFileReference; explicitFileType = wrapper.framework; includeInIndex = 0; path = SweetUIKit.framework; sourceTree = BUILT_PRODUCTS_DIR; };
		149D815F1DBD2AE500A9EB1A /* SweetUIKit.framework */ = {isa = PBXFileReference; explicitFileType = wrapper.framework; includeInIndex = 0; path = SweetUIKit.framework; sourceTree = BUILT_PRODUCTS_DIR; };
		149D816C1DBD2AFB00A9EB1A /* SweetUIKit.framework */ = {isa = PBXFileReference; explicitFileType = wrapper.framework; includeInIndex = 0; path = SweetUIKit.framework; sourceTree = BUILT_PRODUCTS_DIR; };
		149D81811DBD2E8000A9EB1A /* SweetUIKit.h */ = {isa = PBXFileReference; fileEncoding = 4; lastKnownFileType = sourcecode.c.h; path = SweetUIKit.h; sourceTree = "<group>"; };
		14C0AF801BD6D4230009ECBE /* .travis.yml */ = {isa = PBXFileReference; lastKnownFileType = text; path = .travis.yml; sourceTree = "<group>"; };
		14C0AF811BD6D4230009ECBE /* CHANGELOG.md */ = {isa = PBXFileReference; lastKnownFileType = net.daringfireball.markdown; path = CHANGELOG.md; sourceTree = "<group>"; };
		14C0AF821BD6D4230009ECBE /* CONTRIBUTING.md */ = {isa = PBXFileReference; lastKnownFileType = net.daringfireball.markdown; path = CONTRIBUTING.md; sourceTree = "<group>"; };
		14C0AF831BD6D4230009ECBE /* README.md */ = {isa = PBXFileReference; lastKnownFileType = net.daringfireball.markdown; path = README.md; sourceTree = "<group>"; };
		14C47E0D1CD2AE5F004A48DF /* Info.plist */ = {isa = PBXFileReference; fileEncoding = 4; lastKnownFileType = text.plist.xml; path = Info.plist; sourceTree = "<group>"; };
		14D986631DBF58A900D7842C /* CollectionController.swift */ = {isa = PBXFileReference; fileEncoding = 4; lastKnownFileType = sourcecode.swift; path = CollectionController.swift; sourceTree = "<group>"; };
		14D986641DBF58A900D7842C /* CollectionViewCell.swift */ = {isa = PBXFileReference; fileEncoding = 4; lastKnownFileType = sourcecode.swift; path = CollectionViewCell.swift; sourceTree = "<group>"; };
		14D986651DBF58A900D7842C /* Localizable.strings */ = {isa = PBXFileReference; fileEncoding = 4; lastKnownFileType = text.plist.strings; path = Localizable.strings; sourceTree = "<group>"; };
		14D986661DBF58A900D7842C /* TableController.swift */ = {isa = PBXFileReference; fileEncoding = 4; lastKnownFileType = sourcecode.swift; path = TableController.swift; sourceTree = "<group>"; };
		14D986671DBF58A900D7842C /* TableViewCell.swift */ = {isa = PBXFileReference; fileEncoding = 4; lastKnownFileType = sourcecode.swift; path = TableViewCell.swift; sourceTree = "<group>"; };
		14F393951CC6512400616696 /* Package.swift */ = {isa = PBXFileReference; lastKnownFileType = sourcecode.swift; path = Package.swift; sourceTree = "<group>"; };
		14F393961CC6517E00616696 /* LICENSE.md */ = {isa = PBXFileReference; lastKnownFileType = net.daringfireball.markdown; path = LICENSE.md; sourceTree = "<group>"; };
		440998801DC0B1C600C11852 /* UICollectionViewTests.swift */ = {isa = PBXFileReference; fileEncoding = 4; lastKnownFileType = sourcecode.swift; path = UICollectionViewTests.swift; sourceTree = "<group>"; };
		440E05861DC0B07D0044F59F /* UITableViewTests.swift */ = {isa = PBXFileReference; fileEncoding = 4; lastKnownFileType = sourcecode.swift; path = UITableViewTests.swift; sourceTree = "<group>"; };
		4479760E1DC0A42100A1F577 /* UITableView+Sweet.swift */ = {isa = PBXFileReference; fileEncoding = 4; lastKnownFileType = sourcecode.swift; path = "UITableView+Sweet.swift"; sourceTree = "<group>"; };
		447976131DC0A42C00A1F577 /* UICollectionView+Sweet.swift */ = {isa = PBXFileReference; fileEncoding = 4; lastKnownFileType = sourcecode.swift; path = "UICollectionView+Sweet.swift"; sourceTree = "<group>"; };
		449822331E091D350008BE7C /* UILocalNotification+Sweet.swift */ = {isa = PBXFileReference; fileEncoding = 4; lastKnownFileType = sourcecode.swift; path = "UILocalNotification+Sweet.swift"; sourceTree = "<group>"; };
		9F2BDE191E09286500E32CAD /* KeyboardAwareInputViewProtocol.swift */ = {isa = PBXFileReference; fileEncoding = 4; lastKnownFileType = sourcecode.swift; path = KeyboardAwareInputViewProtocol.swift; sourceTree = "<group>"; };
		9F2BDE1C1E092B0C00E32CAD /* EditViewController.swift */ = {isa = PBXFileReference; fileEncoding = 4; lastKnownFileType = sourcecode.swift; path = EditViewController.swift; sourceTree = "<group>"; };
		9F4C5B6C1DC0DE1A00F2A77B /* IndexPathTests.swift */ = {isa = PBXFileReference; fileEncoding = 4; lastKnownFileType = sourcecode.swift; path = IndexPathTests.swift; sourceTree = "<group>"; };
		9FC8B9E81DC74D0500A68185 /* Jiggly.swift */ = {isa = PBXFileReference; fileEncoding = 4; lastKnownFileType = sourcecode.swift; path = Jiggly.swift; sourceTree = "<group>"; };
/* End PBXFileReference section */

/* Begin PBXFrameworksBuildPhase section */
		140124BE1DBF582900EA92FB /* Frameworks */ = {
			isa = PBXFrameworksBuildPhase;
			buildActionMask = 2147483647;
			files = (
				9FBA0C7D1DBFBC6D0007D239 /* SweetUIKit.framework in Frameworks */,
			);
			runOnlyForDeploymentPostprocessing = 0;
		};
		14028E241E9285BE00EEE567 /* Frameworks */ = {
			isa = PBXFrameworksBuildPhase;
			buildActionMask = 2147483647;
			files = (
			);
			runOnlyForDeploymentPostprocessing = 0;
		};
		14028E541E92888600EEE567 /* Frameworks */ = {
			isa = PBXFrameworksBuildPhase;
			buildActionMask = 2147483647;
			files = (
			);
			runOnlyForDeploymentPostprocessing = 0;
		};
		146D72A91AB782920058798C /* Frameworks */ = {
			isa = PBXFrameworksBuildPhase;
			buildActionMask = 2147483647;
			files = (
				A92B12AC1E9CD5CB00478C1F /* SweetUIKit.framework in Frameworks */,
			);
			runOnlyForDeploymentPostprocessing = 0;
		};
		149D81361DBD2A5E00A9EB1A /* Frameworks */ = {
			isa = PBXFrameworksBuildPhase;
			buildActionMask = 2147483647;
			files = (
			);
			runOnlyForDeploymentPostprocessing = 0;
		};
		149D814E1DBD2ADD00A9EB1A /* Frameworks */ = {
			isa = PBXFrameworksBuildPhase;
			buildActionMask = 2147483647;
			files = (
			);
			runOnlyForDeploymentPostprocessing = 0;
		};
		149D815B1DBD2AE500A9EB1A /* Frameworks */ = {
			isa = PBXFrameworksBuildPhase;
			buildActionMask = 2147483647;
			files = (
			);
			runOnlyForDeploymentPostprocessing = 0;
		};
		149D81681DBD2AFB00A9EB1A /* Frameworks */ = {
			isa = PBXFrameworksBuildPhase;
			buildActionMask = 2147483647;
			files = (
			);
			runOnlyForDeploymentPostprocessing = 0;
		};
/* End PBXFrameworksBuildPhase section */

/* Begin PBXGroup section */
		140124C21DBF582900EA92FB /* iOSDemo */ = {
			isa = PBXGroup;
			children = (
				9F2BDE1C1E092B0C00E32CAD /* EditViewController.swift */,
				14D986631DBF58A900D7842C /* CollectionController.swift */,
				14D986641DBF58A900D7842C /* CollectionViewCell.swift */,
				14D986651DBF58A900D7842C /* Localizable.strings */,
				14D986661DBF58A900D7842C /* TableController.swift */,
				14D986671DBF58A900D7842C /* TableViewCell.swift */,
				140124C31DBF582900EA92FB /* AppDelegate.swift */,
				140124CA1DBF582900EA92FB /* Assets.xcassets */,
				140124CC1DBF582900EA92FB /* LaunchScreen.storyboard */,
				140124CF1DBF582900EA92FB /* Info.plist */,
			);
			path = iOSDemo;
			sourceTree = "<group>";
		};
		14028E471E92881D00EEE567 /* UITests-App */ = {
			isa = PBXGroup;
			children = (
				14028E481E92881D00EEE567 /* AppDelegate.swift */,
				14028E491E92881D00EEE567 /* Assets.xcassets */,
				14028E4A1E92881D00EEE567 /* LaunchScreen.storyboard */,
				14028E4C1E92881D00EEE567 /* Info.plist */,
				14028E4D1E92881D00EEE567 /* ViewController.swift */,
			);
			path = "UITests-App";
			sourceTree = "<group>";
		};
		14028E581E92888600EEE567 /* UITests-Tests */ = {
			isa = PBXGroup;
			children = (
				14028E591E92888600EEE567 /* UITests_Tests.swift */,
				14028E5B1E92888600EEE567 /* Info.plist */,
			);
			path = "UITests-Tests";
			sourceTree = "<group>";
		};
		146D728A1AB782920058798C = {
			isa = PBXGroup;
			children = (
				14C136501AB7849300B7B07A /* Metadata */,
				146F4AD21DDC6A2B007C9534 /* Resources */,
				14C31A8C1CD294C70056A33F /* Sources */,
				146D72AF1AB782920058798C /* Tests */,
				140124C21DBF582900EA92FB /* iOSDemo */,
				14028E471E92881D00EEE567 /* UITests-App */,
				14028E581E92888600EEE567 /* UITests-Tests */,
				146D72941AB782920058798C /* Products */,
			);
			indentWidth = 4;
			sourceTree = "<group>";
			tabWidth = 4;
		};
		146D72941AB782920058798C /* Products */ = {
			isa = PBXGroup;
			children = (
				146D72AC1AB782920058798C /* iOSTests.xctest */,
				149D81391DBD2A5E00A9EB1A /* tvOSTests.xctest */,
				149D81521DBD2ADD00A9EB1A /* SweetUIKit.framework */,
				149D815F1DBD2AE500A9EB1A /* SweetUIKit.framework */,
				149D816C1DBD2AFB00A9EB1A /* SweetUIKit.framework */,
				140124C11DBF582900EA92FB /* iOSDemo.app */,
				14028E271E9285BE00EEE567 /* UITests-App.app */,
				14028E571E92888600EEE567 /* UITests-Tests.xctest */,
			);
			name = Products;
			sourceTree = "<group>";
		};
		146D72AF1AB782920058798C /* Tests */ = {
			isa = PBXGroup;
			children = (
				9F4C5B6C1DC0DE1A00F2A77B /* IndexPathTests.swift */,
				140124B41DBF57FC00EA92FB /* StringTests.swift */,
				440998801DC0B1C600C11852 /* UICollectionViewTests.swift */,
				1425657E1E09643100184D47 /* UIColorTests.swift */,
				140124B51DBF57FC00EA92FB /* UILabelTests.swift */,
				140124B61DBF57FC00EA92FB /* UIScrollViewTests.swift */,
				440E05861DC0B07D0044F59F /* UITableViewTests.swift */,
				146D72B01AB782920058798C /* Supporting Files */,
			);
			path = Tests;
			sourceTree = "<group>";
		};
		146D72B01AB782920058798C /* Supporting Files */ = {
			isa = PBXGroup;
			children = (
				146D72B11AB782920058798C /* Info.plist */,
			);
			name = "Supporting Files";
			sourceTree = "<group>";
		};
		146F4AD21DDC6A2B007C9534 /* Resources */ = {
			isa = PBXGroup;
			children = (
				146F4AD31DDC6A2B007C9534 /* OpenInSafariActivity.strings */,
				146F4AD51DDC6A2B007C9534 /* Resources.xcassets */,
			);
			path = Resources;
			sourceTree = "<group>";
		};
		14C136501AB7849300B7B07A /* Metadata */ = {
			isa = PBXGroup;
			children = (
				14C47E0D1CD2AE5F004A48DF /* Info.plist */,
				14C0AF801BD6D4230009ECBE /* .travis.yml */,
				14C0AF811BD6D4230009ECBE /* CHANGELOG.md */,
				14C0AF821BD6D4230009ECBE /* CONTRIBUTING.md */,
				14F393961CC6517E00616696 /* LICENSE.md */,
				14F393951CC6512400616696 /* Package.swift */,
				14C0AF831BD6D4230009ECBE /* README.md */,
			);
			name = Metadata;
			sourceTree = "<group>";
		};
		14C31A8C1CD294C70056A33F /* Sources */ = {
			isa = PBXGroup;
			children = (
				149D81811DBD2E8000A9EB1A /* SweetUIKit.h */,
				140124621DBF57BA00EA92FB /* Identifiable.swift */,
				140124631DBF57BA00EA92FB /* IndexPath+Sweet.swift */,
				9FC8B9E81DC74D0500A68185 /* Jiggly.swift */,
				140124641DBF57BA00EA92FB /* OpenInSafariActivity.swift */,
				140124651DBF57BA00EA92FB /* String+Sweet.swift */,
				140124661DBF57BA00EA92FB /* SweetCollectionController.swift */,
				140124671DBF57BA00EA92FB /* SweetTableController.swift */,
				140124681DBF57BA00EA92FB /* UIAlertController+Sweet.swift */,
				447976131DC0A42C00A1F577 /* UICollectionView+Sweet.swift */,
				142565771E09641400184D47 /* UIColor+Sweet.swift */,
				140124691DBF57BA00EA92FB /* UIImage+Sweet.swift */,
				1401246A1DBF57BA00EA92FB /* UILabel+Sweet.swift */,
				449822331E091D350008BE7C /* UILocalNotification+Sweet.swift */,
				1401246B1DBF57BA00EA92FB /* UIScrollView+Sweet.swift */,
				4479760E1DC0A42100A1F577 /* UITableView+Sweet.swift */,
				1401246C1DBF57BA00EA92FB /* UIView+Sweet.swift */,
				1401246D1DBF57BA00EA92FB /* UIViewController+Sweet.swift */,
				4479760E1DC0A42100A1F577 /* UITableView+Sweet.swift */,
				447976131DC0A42C00A1F577 /* UICollectionView+Sweet.swift */,
				9FC8B9E81DC74D0500A68185 /* Jiggly.swift */,
				449822331E091D350008BE7C /* UILocalNotification+Sweet.swift */,
				142565771E09641400184D47 /* UIColor+Sweet.swift */,
				9F2BDE191E09286500E32CAD /* KeyboardAwareInputViewProtocol.swift */,
			);
			path = Sources;
			sourceTree = "<group>";
		};
/* End PBXGroup section */

/* Begin PBXHeadersBuildPhase section */
		149D814F1DBD2ADD00A9EB1A /* Headers */ = {
			isa = PBXHeadersBuildPhase;
			buildActionMask = 2147483647;
			files = (
				149D81821DBD2E8000A9EB1A /* SweetUIKit.h in Headers */,
				1480D4BC1DBF600900507EE0 /* Identifiable.swift in Headers */,
				1480D4BD1DBF600900507EE0 /* IndexPath+Sweet.swift in Headers */,
				1480D4BE1DBF600900507EE0 /* OpenInSafariActivity.swift in Headers */,
				1480D4BF1DBF600900507EE0 /* String+Sweet.swift in Headers */,
				1480D4C01DBF600900507EE0 /* SweetCollectionController.swift in Headers */,
				1480D4C11DBF600900507EE0 /* SweetTableController.swift in Headers */,
				1480D4C21DBF600900507EE0 /* UIAlertController+Sweet.swift in Headers */,
				1480D4C31DBF600900507EE0 /* UIImage+Sweet.swift in Headers */,
				1480D4C41DBF600900507EE0 /* UILabel+Sweet.swift in Headers */,
				1480D4C51DBF600900507EE0 /* UIScrollView+Sweet.swift in Headers */,
				1480D4C61DBF600900507EE0 /* UIView+Sweet.swift in Headers */,
				1480D4C71DBF600900507EE0 /* UIViewController+Sweet.swift in Headers */,
				A92B12961E9BCCE300478C1F /* UITableView+Sweet.swift in Headers */,
				A92B12971E9BCCE300478C1F /* UICollectionView+Sweet.swift in Headers */,
				A92B12981E9BCCE300478C1F /* Jiggly.swift in Headers */,
				A92B12991E9BCCE300478C1F /* UILocalNotification+Sweet.swift in Headers */,
				A92B129A1E9BCCE300478C1F /* UIColor+Sweet.swift in Headers */,
				A92B129B1E9BCCE300478C1F /* KeyboardAwareInputViewProtocol.swift in Headers */,
			);
			runOnlyForDeploymentPostprocessing = 0;
		};
		149D815C1DBD2AE500A9EB1A /* Headers */ = {
			isa = PBXHeadersBuildPhase;
			buildActionMask = 2147483647;
			files = (
				149D81831DBD2E8000A9EB1A /* SweetUIKit.h in Headers */,
				1480D4C81DBF600C00507EE0 /* Identifiable.swift in Headers */,
				1480D4C91DBF600C00507EE0 /* IndexPath+Sweet.swift in Headers */,
				1480D4CA1DBF600C00507EE0 /* OpenInSafariActivity.swift in Headers */,
				1480D4CB1DBF600C00507EE0 /* String+Sweet.swift in Headers */,
				1480D4CC1DBF600C00507EE0 /* SweetCollectionController.swift in Headers */,
				1480D4CD1DBF600C00507EE0 /* SweetTableController.swift in Headers */,
				1480D4CE1DBF600C00507EE0 /* UIAlertController+Sweet.swift in Headers */,
				1480D4CF1DBF600C00507EE0 /* UIImage+Sweet.swift in Headers */,
				1480D4D01DBF600C00507EE0 /* UILabel+Sweet.swift in Headers */,
				1480D4D11DBF600C00507EE0 /* UIScrollView+Sweet.swift in Headers */,
				1480D4D21DBF600C00507EE0 /* UIView+Sweet.swift in Headers */,
				1480D4D31DBF600C00507EE0 /* UIViewController+Sweet.swift in Headers */,
				A92B129C1E9CCFF000478C1F /* UITableView+Sweet.swift in Headers */,
				A92B129D1E9CCFF000478C1F /* UICollectionView+Sweet.swift in Headers */,
				A92B129E1E9CCFF000478C1F /* Jiggly.swift in Headers */,
				A92B129F1E9CCFF000478C1F /* UILocalNotification+Sweet.swift in Headers */,
				A92B12A01E9CCFF000478C1F /* UIColor+Sweet.swift in Headers */,
				A92B12A11E9CCFF000478C1F /* KeyboardAwareInputViewProtocol.swift in Headers */,
			);
			runOnlyForDeploymentPostprocessing = 0;
		};
		149D81691DBD2AFB00A9EB1A /* Headers */ = {
			isa = PBXHeadersBuildPhase;
			buildActionMask = 2147483647;
			files = (
				149D81841DBD2E8000A9EB1A /* SweetUIKit.h in Headers */,
				1480D4D41DBF600E00507EE0 /* Identifiable.swift in Headers */,
				1480D4D51DBF600E00507EE0 /* IndexPath+Sweet.swift in Headers */,
				1480D4D61DBF600E00507EE0 /* OpenInSafariActivity.swift in Headers */,
				1480D4D71DBF600E00507EE0 /* String+Sweet.swift in Headers */,
				1480D4D81DBF600E00507EE0 /* SweetCollectionController.swift in Headers */,
				1480D4D91DBF600E00507EE0 /* SweetTableController.swift in Headers */,
				1480D4DA1DBF600E00507EE0 /* UIAlertController+Sweet.swift in Headers */,
				1480D4DB1DBF600E00507EE0 /* UIImage+Sweet.swift in Headers */,
				1480D4DC1DBF600E00507EE0 /* UILabel+Sweet.swift in Headers */,
				1480D4DD1DBF600E00507EE0 /* UIScrollView+Sweet.swift in Headers */,
				1480D4DE1DBF600E00507EE0 /* UIView+Sweet.swift in Headers */,
				A92B12A21E9CD00200478C1F /* UITableView+Sweet.swift in Headers */,
				A92B12A31E9CD00200478C1F /* UICollectionView+Sweet.swift in Headers */,
				A92B12A41E9CD00200478C1F /* Jiggly.swift in Headers */,
				A92B12A51E9CD00200478C1F /* UILocalNotification+Sweet.swift in Headers */,
				A92B12A61E9CD00200478C1F /* UIColor+Sweet.swift in Headers */,
				A92B12A71E9CD00200478C1F /* KeyboardAwareInputViewProtocol.swift in Headers */,
				1480D4DF1DBF600E00507EE0 /* UIViewController+Sweet.swift in Headers */,
			);
			runOnlyForDeploymentPostprocessing = 0;
		};
/* End PBXHeadersBuildPhase section */

/* Begin PBXNativeTarget section */
		140124C01DBF582900EA92FB /* iOSDemo */ = {
			isa = PBXNativeTarget;
			buildConfigurationList = 140124D01DBF582900EA92FB /* Build configuration list for PBXNativeTarget "iOSDemo" */;
			buildPhases = (
				140124BD1DBF582900EA92FB /* Sources */,
				140124BE1DBF582900EA92FB /* Frameworks */,
				140124BF1DBF582900EA92FB /* Resources */,
				9FBA0C7F1DBFBC730007D239 /* Embed Frameworks */,
			);
			buildRules = (
			);
			dependencies = (
			);
			name = iOSDemo;
			productName = iOSDemo;
			productReference = 140124C11DBF582900EA92FB /* iOSDemo.app */;
			productType = "com.apple.product-type.application";
		};
		14028E261E9285BE00EEE567 /* UITests-App */ = {
			isa = PBXNativeTarget;
			buildConfigurationList = 14028E451E9285BE00EEE567 /* Build configuration list for PBXNativeTarget "UITests-App" */;
			buildPhases = (
				14028E231E9285BE00EEE567 /* Sources */,
				14028E241E9285BE00EEE567 /* Frameworks */,
				14028E251E9285BE00EEE567 /* Resources */,
			);
			buildRules = (
			);
			dependencies = (
			);
			name = "UITests-App";
			productName = UITests;
			productReference = 14028E271E9285BE00EEE567 /* UITests-App.app */;
			productType = "com.apple.product-type.application";
		};
		14028E561E92888600EEE567 /* UITests-Tests */ = {
			isa = PBXNativeTarget;
			buildConfigurationList = 14028E5E1E92888600EEE567 /* Build configuration list for PBXNativeTarget "UITests-Tests" */;
			buildPhases = (
				14028E531E92888600EEE567 /* Sources */,
				14028E541E92888600EEE567 /* Frameworks */,
				14028E551E92888600EEE567 /* Resources */,
			);
			buildRules = (
			);
			dependencies = (
				14028E5D1E92888600EEE567 /* PBXTargetDependency */,
			);
			name = "UITests-Tests";
			productName = "UITests-Tests";
			productReference = 14028E571E92888600EEE567 /* UITests-Tests.xctest */;
			productType = "com.apple.product-type.bundle.ui-testing";
		};
		146D72AB1AB782920058798C /* iOSTests */ = {
			isa = PBXNativeTarget;
			buildConfigurationList = 146D72B91AB782920058798C /* Build configuration list for PBXNativeTarget "iOSTests" */;
			buildPhases = (
				146D72A81AB782920058798C /* Sources */,
				146D72A91AB782920058798C /* Frameworks */,
				146D72AA1AB782920058798C /* Resources */,
				141001141CD298F200C01F60 /* CopyFiles */,
			);
			buildRules = (
			);
			dependencies = (
			);
			name = iOSTests;
			productName = PodTests;
			productReference = 146D72AC1AB782920058798C /* iOSTests.xctest */;
			productType = "com.apple.product-type.bundle.unit-test";
		};
		149D81381DBD2A5E00A9EB1A /* tvOSTests */ = {
			isa = PBXNativeTarget;
			buildConfigurationList = 149D813E1DBD2A5E00A9EB1A /* Build configuration list for PBXNativeTarget "tvOSTests" */;
			buildPhases = (
				149D81351DBD2A5E00A9EB1A /* Sources */,
				149D81361DBD2A5E00A9EB1A /* Frameworks */,
				149D81371DBD2A5E00A9EB1A /* Resources */,
			);
			buildRules = (
			);
			dependencies = (
			);
			name = tvOSTests;
			productName = tvOSTests;
			productReference = 149D81391DBD2A5E00A9EB1A /* tvOSTests.xctest */;
			productType = "com.apple.product-type.bundle.unit-test";
		};
		149D81511DBD2ADD00A9EB1A /* SweetUIKit-iOS */ = {
			isa = PBXNativeTarget;
			buildConfigurationList = 149D81571DBD2ADD00A9EB1A /* Build configuration list for PBXNativeTarget "SweetUIKit-iOS" */;
			buildPhases = (
				149D814D1DBD2ADD00A9EB1A /* Sources */,
				149D814E1DBD2ADD00A9EB1A /* Frameworks */,
				149D814F1DBD2ADD00A9EB1A /* Headers */,
				149D81501DBD2ADD00A9EB1A /* Resources */,
			);
			buildRules = (
			);
			dependencies = (
			);
			name = "SweetUIKit-iOS";
			productName = "SweetUIKit-iOS";
			productReference = 149D81521DBD2ADD00A9EB1A /* SweetUIKit.framework */;
			productType = "com.apple.product-type.framework";
		};
		149D815E1DBD2AE500A9EB1A /* SweetUIKit-watchOS */ = {
			isa = PBXNativeTarget;
			buildConfigurationList = 149D81641DBD2AE500A9EB1A /* Build configuration list for PBXNativeTarget "SweetUIKit-watchOS" */;
			buildPhases = (
				149D815A1DBD2AE500A9EB1A /* Sources */,
				149D815B1DBD2AE500A9EB1A /* Frameworks */,
				149D815C1DBD2AE500A9EB1A /* Headers */,
				149D815D1DBD2AE500A9EB1A /* Resources */,
			);
			buildRules = (
			);
			dependencies = (
			);
			name = "SweetUIKit-watchOS";
			productName = "SweetUIKit-watchOS";
			productReference = 149D815F1DBD2AE500A9EB1A /* SweetUIKit.framework */;
			productType = "com.apple.product-type.framework";
		};
		149D816B1DBD2AFB00A9EB1A /* SweetUIKit-tvOS */ = {
			isa = PBXNativeTarget;
			buildConfigurationList = 149D81711DBD2AFB00A9EB1A /* Build configuration list for PBXNativeTarget "SweetUIKit-tvOS" */;
			buildPhases = (
				149D81671DBD2AFB00A9EB1A /* Sources */,
				149D81681DBD2AFB00A9EB1A /* Frameworks */,
				149D81691DBD2AFB00A9EB1A /* Headers */,
				149D816A1DBD2AFB00A9EB1A /* Resources */,
			);
			buildRules = (
			);
			dependencies = (
			);
			name = "SweetUIKit-tvOS";
			productName = "SweetUIKit-tvOS";
			productReference = 149D816C1DBD2AFB00A9EB1A /* SweetUIKit.framework */;
			productType = "com.apple.product-type.framework";
		};
/* End PBXNativeTarget section */

/* Begin PBXProject section */
		146D728B1AB782920058798C /* Project object */ = {
			isa = PBXProject;
			attributes = {
				CLASSPREFIX = "";
				LastSwiftUpdateCheck = 0830;
				LastUpgradeCheck = 0800;
				ORGANIZATIONNAME = "";
				TargetAttributes = {
					140124C01DBF582900EA92FB = {
						CreatedOnToolsVersion = 8.0;
						DevelopmentTeam = 29X3GG489T;
						ProvisioningStyle = Automatic;
					};
					14028E261E9285BE00EEE567 = {
						CreatedOnToolsVersion = 8.3;
						DevelopmentTeam = 29X3GG489T;
						ProvisioningStyle = Automatic;
					};
					14028E561E92888600EEE567 = {
						CreatedOnToolsVersion = 8.3;
						ProvisioningStyle = Automatic;
						TestTargetID = 14028E261E9285BE00EEE567;
					};
					146D72AB1AB782920058798C = {
						CreatedOnToolsVersion = 6.2;
						LastSwiftMigration = 0800;
					};
					149D81381DBD2A5E00A9EB1A = {
						CreatedOnToolsVersion = 8.0;
						LastSwiftMigration = 0800;
						ProvisioningStyle = Automatic;
					};
					149D81511DBD2ADD00A9EB1A = {
						CreatedOnToolsVersion = 8.0;
						LastSwiftMigration = 0830;
						ProvisioningStyle = Automatic;
					};
					149D815E1DBD2AE500A9EB1A = {
						CreatedOnToolsVersion = 8.0;
						LastSwiftMigration = 0800;
						ProvisioningStyle = Automatic;
					};
					149D816B1DBD2AFB00A9EB1A = {
						CreatedOnToolsVersion = 8.0;
						LastSwiftMigration = 0800;
						ProvisioningStyle = Automatic;
					};
				};
			};
			buildConfigurationList = 146D728E1AB782920058798C /* Build configuration list for PBXProject "Demo" */;
			compatibilityVersion = "Xcode 3.2";
			developmentRegion = English;
			hasScannedForEncodings = 0;
			knownRegions = (
				en,
				Base,
			);
			mainGroup = 146D728A1AB782920058798C;
			productRefGroup = 146D72941AB782920058798C /* Products */;
			projectDirPath = "";
			projectRoot = "";
			targets = (
				146D72AB1AB782920058798C /* iOSTests */,
				149D81381DBD2A5E00A9EB1A /* tvOSTests */,
				149D81511DBD2ADD00A9EB1A /* SweetUIKit-iOS */,
				149D815E1DBD2AE500A9EB1A /* SweetUIKit-watchOS */,
				149D816B1DBD2AFB00A9EB1A /* SweetUIKit-tvOS */,
				140124C01DBF582900EA92FB /* iOSDemo */,
				14028E261E9285BE00EEE567 /* UITests-App */,
				14028E561E92888600EEE567 /* UITests-Tests */,
			);
		};
/* End PBXProject section */

/* Begin PBXResourcesBuildPhase section */
		140124BF1DBF582900EA92FB /* Resources */ = {
			isa = PBXResourcesBuildPhase;
			buildActionMask = 2147483647;
			files = (
				140124CE1DBF582900EA92FB /* LaunchScreen.storyboard in Resources */,
				14D9866A1DBF58A900D7842C /* Localizable.strings in Resources */,
				140124CB1DBF582900EA92FB /* Assets.xcassets in Resources */,
			);
			runOnlyForDeploymentPostprocessing = 0;
		};
		14028E251E9285BE00EEE567 /* Resources */ = {
			isa = PBXResourcesBuildPhase;
			buildActionMask = 2147483647;
			files = (
				14028E4F1E92881D00EEE567 /* Assets.xcassets in Resources */,
				14028E501E92881D00EEE567 /* LaunchScreen.storyboard in Resources */,
			);
			runOnlyForDeploymentPostprocessing = 0;
		};
		14028E551E92888600EEE567 /* Resources */ = {
			isa = PBXResourcesBuildPhase;
			buildActionMask = 2147483647;
			files = (
			);
			runOnlyForDeploymentPostprocessing = 0;
		};
		146D72AA1AB782920058798C /* Resources */ = {
			isa = PBXResourcesBuildPhase;
			buildActionMask = 2147483647;
			files = (
				14C47E0E1CD2AE5F004A48DF /* Info.plist in Resources */,
			);
			runOnlyForDeploymentPostprocessing = 0;
		};
		149D81371DBD2A5E00A9EB1A /* Resources */ = {
			isa = PBXResourcesBuildPhase;
			buildActionMask = 2147483647;
			files = (
			);
			runOnlyForDeploymentPostprocessing = 0;
		};
		149D81501DBD2ADD00A9EB1A /* Resources */ = {
			isa = PBXResourcesBuildPhase;
			buildActionMask = 2147483647;
			files = (
				146F4AD61DDC6A2B007C9534 /* OpenInSafariActivity.strings in Resources */,
				146F4AD91DDC6A2B007C9534 /* Resources.xcassets in Resources */,
			);
			runOnlyForDeploymentPostprocessing = 0;
		};
		149D815D1DBD2AE500A9EB1A /* Resources */ = {
			isa = PBXResourcesBuildPhase;
			buildActionMask = 2147483647;
			files = (
				146F4AD71DDC6A2B007C9534 /* OpenInSafariActivity.strings in Resources */,
				146F4ADA1DDC6A2B007C9534 /* Resources.xcassets in Resources */,
			);
			runOnlyForDeploymentPostprocessing = 0;
		};
		149D816A1DBD2AFB00A9EB1A /* Resources */ = {
			isa = PBXResourcesBuildPhase;
			buildActionMask = 2147483647;
			files = (
				146F4AD81DDC6A2B007C9534 /* OpenInSafariActivity.strings in Resources */,
				146F4ADB1DDC6A2B007C9534 /* Resources.xcassets in Resources */,
			);
			runOnlyForDeploymentPostprocessing = 0;
		};
/* End PBXResourcesBuildPhase section */

/* Begin PBXSourcesBuildPhase section */
		140124BD1DBF582900EA92FB /* Sources */ = {
			isa = PBXSourcesBuildPhase;
			buildActionMask = 2147483647;
			files = (
				14D9866C1DBF58A900D7842C /* TableViewCell.swift in Sources */,
				14D9866B1DBF58A900D7842C /* TableController.swift in Sources */,
				140124C41DBF582900EA92FB /* AppDelegate.swift in Sources */,
				14D986681DBF58A900D7842C /* CollectionController.swift in Sources */,
				14D986691DBF58A900D7842C /* CollectionViewCell.swift in Sources */,
				9F2BDE1D1E092B0C00E32CAD /* EditViewController.swift in Sources */,
			);
			runOnlyForDeploymentPostprocessing = 0;
		};
		14028E231E9285BE00EEE567 /* Sources */ = {
			isa = PBXSourcesBuildPhase;
			buildActionMask = 2147483647;
			files = (
				14028E521E92881D00EEE567 /* ViewController.swift in Sources */,
				14028E4E1E92881D00EEE567 /* AppDelegate.swift in Sources */,
			);
			runOnlyForDeploymentPostprocessing = 0;
		};
		14028E531E92888600EEE567 /* Sources */ = {
			isa = PBXSourcesBuildPhase;
			buildActionMask = 2147483647;
			files = (
				14028E5A1E92888600EEE567 /* UITests_Tests.swift in Sources */,
			);
			runOnlyForDeploymentPostprocessing = 0;
		};
		146D72A81AB782920058798C /* Sources */ = {
			isa = PBXSourcesBuildPhase;
			buildActionMask = 2147483647;
			files = (
				140124B91DBF57FC00EA92FB /* UILabelTests.swift in Sources */,
				1425657F1E09643100184D47 /* UIColorTests.swift in Sources */,
				9F4C5B6D1DC0DE1A00F2A77B /* IndexPathTests.swift in Sources */,
				140124B71DBF57FC00EA92FB /* StringTests.swift in Sources */,
				140124BB1DBF57FC00EA92FB /* UIScrollViewTests.swift in Sources */,
				440998811DC0B1C600C11852 /* UICollectionViewTests.swift in Sources */,
				440E05871DC0B07D0044F59F /* UITableViewTests.swift in Sources */,
			);
			runOnlyForDeploymentPostprocessing = 0;
		};
		149D81351DBD2A5E00A9EB1A /* Sources */ = {
			isa = PBXSourcesBuildPhase;
			buildActionMask = 2147483647;
			files = (
				140124BC1DBF57FC00EA92FB /* UIScrollViewTests.swift in Sources */,
				44CD98C01DC0E38300632C84 /* IndexPathTests.swift in Sources */,
				140124B81DBF57FC00EA92FB /* StringTests.swift in Sources */,
				140124BA1DBF57FC00EA92FB /* UILabelTests.swift in Sources */,
				440E05881DC0B07D0044F59F /* UITableViewTests.swift in Sources */,
				440998821DC0B1C600C11852 /* UICollectionViewTests.swift in Sources */,
				142565801E09643100184D47 /* UIColorTests.swift in Sources */,
			);
			runOnlyForDeploymentPostprocessing = 0;
		};
		149D814D1DBD2ADD00A9EB1A /* Sources */ = {
			isa = PBXSourcesBuildPhase;
			buildActionMask = 2147483647;
			files = (
				140124A71DBF57BA00EA92FB /* UIViewController+Sweet.swift in Sources */,
				9FC8B9EA1DC74D0A00A68185 /* Jiggly.swift in Sources */,
				4479760F1DC0A42100A1F577 /* UITableView+Sweet.swift in Sources */,
				140124A21DBF57BA00EA92FB /* UIView+Sweet.swift in Sources */,
				140124981DBF57BA00EA92FB /* UILabel+Sweet.swift in Sources */,
				1401247F1DBF57BA00EA92FB /* String+Sweet.swift in Sources */,
				447976141DC0A42C00A1F577 /* UICollectionView+Sweet.swift in Sources */,
				140124841DBF57BA00EA92FB /* SweetCollectionController.swift in Sources */,
				1425657A1E09641400184D47 /* UIColor+Sweet.swift in Sources */,
				1401248E1DBF57BA00EA92FB /* UIAlertController+Sweet.swift in Sources */,
				1401247A1DBF57BA00EA92FB /* OpenInSafariActivity.swift in Sources */,
				140124891DBF57BA00EA92FB /* SweetTableController.swift in Sources */,
				140124701DBF57BA00EA92FB /* Identifiable.swift in Sources */,
				140124751DBF57BA00EA92FB /* IndexPath+Sweet.swift in Sources */,
				449822361E091D350008BE7C /* UILocalNotification+Sweet.swift in Sources */,
				9F2BDE1B1E09286500E32CAD /* KeyboardAwareInputViewProtocol.swift in Sources */,
				140124931DBF57BA00EA92FB /* UIImage+Sweet.swift in Sources */,
				1401249D1DBF57BA00EA92FB /* UIScrollView+Sweet.swift in Sources */,
			);
			runOnlyForDeploymentPostprocessing = 0;
		};
		149D815A1DBD2AE500A9EB1A /* Sources */ = {
			isa = PBXSourcesBuildPhase;
			buildActionMask = 2147483647;
			files = (
				140124A81DBF57BA00EA92FB /* UIViewController+Sweet.swift in Sources */,
				447976101DC0A42100A1F577 /* UITableView+Sweet.swift in Sources */,
				140124A31DBF57BA00EA92FB /* UIView+Sweet.swift in Sources */,
				1460417E1DDC6203005BEF7C /* Jiggly.swift in Sources */,
				140124991DBF57BA00EA92FB /* UILabel+Sweet.swift in Sources */,
				140124801DBF57BA00EA92FB /* String+Sweet.swift in Sources */,
				447976151DC0A42C00A1F577 /* UICollectionView+Sweet.swift in Sources */,
				140124851DBF57BA00EA92FB /* SweetCollectionController.swift in Sources */,
				1425657B1E09641400184D47 /* UIColor+Sweet.swift in Sources */,
				1401248F1DBF57BA00EA92FB /* UIAlertController+Sweet.swift in Sources */,
				1401247B1DBF57BA00EA92FB /* OpenInSafariActivity.swift in Sources */,
				1401248A1DBF57BA00EA92FB /* SweetTableController.swift in Sources */,
				140124711DBF57BA00EA92FB /* Identifiable.swift in Sources */,
				140124761DBF57BA00EA92FB /* IndexPath+Sweet.swift in Sources */,
				449822371E091D350008BE7C /* UILocalNotification+Sweet.swift in Sources */,
				A92B12941E9BCA7400478C1F /* KeyboardAwareInputViewProtocol.swift in Sources */,
				140124941DBF57BA00EA92FB /* UIImage+Sweet.swift in Sources */,
				1401249E1DBF57BA00EA92FB /* UIScrollView+Sweet.swift in Sources */,
			);
			runOnlyForDeploymentPostprocessing = 0;
		};
		149D81671DBD2AFB00A9EB1A /* Sources */ = {
			isa = PBXSourcesBuildPhase;
			buildActionMask = 2147483647;
			files = (
				140124A91DBF57BA00EA92FB /* UIViewController+Sweet.swift in Sources */,
				447976111DC0A42100A1F577 /* UITableView+Sweet.swift in Sources */,
				140124A41DBF57BA00EA92FB /* UIView+Sweet.swift in Sources */,
				1460417F1DDC6204005BEF7C /* Jiggly.swift in Sources */,
				1401249A1DBF57BA00EA92FB /* UILabel+Sweet.swift in Sources */,
				140124811DBF57BA00EA92FB /* String+Sweet.swift in Sources */,
				447976161DC0A42C00A1F577 /* UICollectionView+Sweet.swift in Sources */,
				140124861DBF57BA00EA92FB /* SweetCollectionController.swift in Sources */,
				1425657C1E09641400184D47 /* UIColor+Sweet.swift in Sources */,
				140124901DBF57BA00EA92FB /* UIAlertController+Sweet.swift in Sources */,
				1401247C1DBF57BA00EA92FB /* OpenInSafariActivity.swift in Sources */,
				1401248B1DBF57BA00EA92FB /* SweetTableController.swift in Sources */,
				140124721DBF57BA00EA92FB /* Identifiable.swift in Sources */,
				140124771DBF57BA00EA92FB /* IndexPath+Sweet.swift in Sources */,
				449822381E091D350008BE7C /* UILocalNotification+Sweet.swift in Sources */,
				A92B12951E9BCA7400478C1F /* KeyboardAwareInputViewProtocol.swift in Sources */,
				140124951DBF57BA00EA92FB /* UIImage+Sweet.swift in Sources */,
				1401249F1DBF57BA00EA92FB /* UIScrollView+Sweet.swift in Sources */,
			);
			runOnlyForDeploymentPostprocessing = 0;
		};
/* End PBXSourcesBuildPhase section */

/* Begin PBXTargetDependency section */
		14028E5D1E92888600EEE567 /* PBXTargetDependency */ = {
			isa = PBXTargetDependency;
			target = 14028E261E9285BE00EEE567 /* UITests-App */;
			targetProxy = 14028E5C1E92888600EEE567 /* PBXContainerItemProxy */;
		};
/* End PBXTargetDependency section */

/* Begin PBXVariantGroup section */
		140124CC1DBF582900EA92FB /* LaunchScreen.storyboard */ = {
			isa = PBXVariantGroup;
			children = (
				140124CD1DBF582900EA92FB /* Base */,
			);
			name = LaunchScreen.storyboard;
			sourceTree = "<group>";
		};
		14028E4A1E92881D00EEE567 /* LaunchScreen.storyboard */ = {
			isa = PBXVariantGroup;
			children = (
				14028E4B1E92881D00EEE567 /* Base */,
			);
			name = LaunchScreen.storyboard;
			sourceTree = "<group>";
		};
		146F4AD31DDC6A2B007C9534 /* OpenInSafariActivity.strings */ = {
			isa = PBXVariantGroup;
			children = (
				146F4AD41DDC6A2B007C9534 /* en */,
			);
			name = OpenInSafariActivity.strings;
			sourceTree = "<group>";
		};
/* End PBXVariantGroup section */

/* Begin XCBuildConfiguration section */
		140124D11DBF582900EA92FB /* Debug */ = {
			isa = XCBuildConfiguration;
			buildSettings = {
				ASSETCATALOG_COMPILER_APPICON_NAME = AppIcon;
				CLANG_ANALYZER_NONNULL = YES;
				CLANG_WARN_DOCUMENTATION_COMMENTS = YES;
				CLANG_WARN_SUSPICIOUS_MOVES = YES;
				DEBUG_INFORMATION_FORMAT = dwarf;
				DEVELOPMENT_TEAM = 29X3GG489T;
				INFOPLIST_FILE = iOSDemo/Info.plist;
				IPHONEOS_DEPLOYMENT_TARGET = 9.0;
				LD_RUNPATH_SEARCH_PATHS = "$(inherited) @executable_path/Frameworks";
				PRODUCT_BUNDLE_IDENTIFIER = com.usesweet.iOSDemo;
				PRODUCT_NAME = "$(TARGET_NAME)";
				SWIFT_ACTIVE_COMPILATION_CONDITIONS = DEBUG;
				SWIFT_OPTIMIZATION_LEVEL = "-Onone";
				SWIFT_VERSION = 3.0;
			};
			name = Debug;
		};
		140124D21DBF582900EA92FB /* Release */ = {
			isa = XCBuildConfiguration;
			buildSettings = {
				ASSETCATALOG_COMPILER_APPICON_NAME = AppIcon;
				CLANG_ANALYZER_NONNULL = YES;
				CLANG_WARN_DOCUMENTATION_COMMENTS = YES;
				CLANG_WARN_SUSPICIOUS_MOVES = YES;
				DEBUG_INFORMATION_FORMAT = "dwarf-with-dsym";
				DEVELOPMENT_TEAM = 29X3GG489T;
				INFOPLIST_FILE = iOSDemo/Info.plist;
				IPHONEOS_DEPLOYMENT_TARGET = 9.0;
				LD_RUNPATH_SEARCH_PATHS = "$(inherited) @executable_path/Frameworks";
				PRODUCT_BUNDLE_IDENTIFIER = com.usesweet.iOSDemo;
				PRODUCT_NAME = "$(TARGET_NAME)";
				SWIFT_VERSION = 3.0;
			};
			name = Release;
		};
		14028E411E9285BE00EEE567 /* Debug */ = {
			isa = XCBuildConfiguration;
			buildSettings = {
				ASSETCATALOG_COMPILER_APPICON_NAME = AppIcon;
				CLANG_ANALYZER_NONNULL = YES;
				CLANG_ANALYZER_NUMBER_OBJECT_CONVERSION = YES_AGGRESSIVE;
				CLANG_WARN_DOCUMENTATION_COMMENTS = YES;
				DEBUG_INFORMATION_FORMAT = dwarf;
				DEVELOPMENT_TEAM = 29X3GG489T;
				INFOPLIST_FILE = "UITests-App/Info.plist";
				IPHONEOS_DEPLOYMENT_TARGET = 10.0;
				LD_RUNPATH_SEARCH_PATHS = "$(inherited) @executable_path/Frameworks";
				PRODUCT_BUNDLE_IDENTIFIER = com.bakkenbaeck.UITests;
				PRODUCT_NAME = "$(TARGET_NAME)";
				SWIFT_ACTIVE_COMPILATION_CONDITIONS = DEBUG;
				SWIFT_OPTIMIZATION_LEVEL = "-Onone";
				SWIFT_VERSION = 3.0;
			};
			name = Debug;
		};
		14028E421E9285BE00EEE567 /* Release */ = {
			isa = XCBuildConfiguration;
			buildSettings = {
				ASSETCATALOG_COMPILER_APPICON_NAME = AppIcon;
				CLANG_ANALYZER_NONNULL = YES;
				CLANG_ANALYZER_NUMBER_OBJECT_CONVERSION = YES_AGGRESSIVE;
				CLANG_WARN_DOCUMENTATION_COMMENTS = YES;
				DEBUG_INFORMATION_FORMAT = "dwarf-with-dsym";
				DEVELOPMENT_TEAM = 29X3GG489T;
				INFOPLIST_FILE = "UITests-App/Info.plist";
				IPHONEOS_DEPLOYMENT_TARGET = 10.0;
				LD_RUNPATH_SEARCH_PATHS = "$(inherited) @executable_path/Frameworks";
				PRODUCT_BUNDLE_IDENTIFIER = com.bakkenbaeck.UITests;
				PRODUCT_NAME = "$(TARGET_NAME)";
				SWIFT_VERSION = 3.0;
			};
			name = Release;
		};
		14028E5F1E92888600EEE567 /* Debug */ = {
			isa = XCBuildConfiguration;
			buildSettings = {
				CLANG_ANALYZER_NONNULL = YES;
				CLANG_ANALYZER_NUMBER_OBJECT_CONVERSION = YES_AGGRESSIVE;
				CLANG_WARN_DOCUMENTATION_COMMENTS = YES;
				DEBUG_INFORMATION_FORMAT = dwarf;
				INFOPLIST_FILE = "UITests-Tests/Info.plist";
				IPHONEOS_DEPLOYMENT_TARGET = 10.3;
				LD_RUNPATH_SEARCH_PATHS = "$(inherited) @executable_path/Frameworks @loader_path/Frameworks";
				PRODUCT_BUNDLE_IDENTIFIER = "com.bakkenbaeck.UITests-Tests";
				PRODUCT_NAME = "$(TARGET_NAME)";
				SWIFT_ACTIVE_COMPILATION_CONDITIONS = DEBUG;
				SWIFT_OPTIMIZATION_LEVEL = "-Onone";
				SWIFT_VERSION = 3.0;
				TEST_TARGET_NAME = "UITests-App";
			};
			name = Debug;
		};
		14028E601E92888600EEE567 /* Release */ = {
			isa = XCBuildConfiguration;
			buildSettings = {
				CLANG_ANALYZER_NONNULL = YES;
				CLANG_ANALYZER_NUMBER_OBJECT_CONVERSION = YES_AGGRESSIVE;
				CLANG_WARN_DOCUMENTATION_COMMENTS = YES;
				DEBUG_INFORMATION_FORMAT = "dwarf-with-dsym";
				INFOPLIST_FILE = "UITests-Tests/Info.plist";
				IPHONEOS_DEPLOYMENT_TARGET = 10.3;
				LD_RUNPATH_SEARCH_PATHS = "$(inherited) @executable_path/Frameworks @loader_path/Frameworks";
				PRODUCT_BUNDLE_IDENTIFIER = "com.bakkenbaeck.UITests-Tests";
				PRODUCT_NAME = "$(TARGET_NAME)";
				SWIFT_VERSION = 3.0;
				TEST_TARGET_NAME = "UITests-App";
			};
			name = Release;
		};
		146D72B41AB782920058798C /* Debug */ = {
			isa = XCBuildConfiguration;
			buildSettings = {
				ALWAYS_SEARCH_USER_PATHS = NO;
				CLANG_CXX_LANGUAGE_STANDARD = "gnu++0x";
				CLANG_CXX_LIBRARY = "libc++";
				CLANG_ENABLE_MODULES = YES;
				CLANG_ENABLE_OBJC_ARC = YES;
				CLANG_WARN_BOOL_CONVERSION = YES;
				CLANG_WARN_CONSTANT_CONVERSION = YES;
				CLANG_WARN_DIRECT_OBJC_ISA_USAGE = YES_ERROR;
				CLANG_WARN_EMPTY_BODY = YES;
				CLANG_WARN_ENUM_CONVERSION = YES;
				CLANG_WARN_INFINITE_RECURSION = YES;
				CLANG_WARN_INT_CONVERSION = YES;
				CLANG_WARN_OBJC_ROOT_CLASS = YES_ERROR;
				CLANG_WARN_SUSPICIOUS_MOVE = YES;
				CLANG_WARN_UNREACHABLE_CODE = YES;
				CLANG_WARN__DUPLICATE_METHOD_MATCH = YES;
				"CODE_SIGN_IDENTITY[sdk=iphoneos*]" = "iPhone Developer";
				COPY_PHASE_STRIP = NO;
				ENABLE_STRICT_OBJC_MSGSEND = YES;
				ENABLE_TESTABILITY = YES;
				GCC_C_LANGUAGE_STANDARD = gnu99;
				GCC_DYNAMIC_NO_PIC = NO;
				GCC_NO_COMMON_BLOCKS = YES;
				GCC_OPTIMIZATION_LEVEL = 0;
				GCC_PREPROCESSOR_DEFINITIONS = (
					"DEBUG=1",
					"$(inherited)",
				);
				GCC_SYMBOLS_PRIVATE_EXTERN = NO;
				GCC_WARN_64_TO_32_BIT_CONVERSION = YES;
				GCC_WARN_ABOUT_RETURN_TYPE = YES_ERROR;
				GCC_WARN_UNDECLARED_SELECTOR = YES;
				GCC_WARN_UNINITIALIZED_AUTOS = YES_AGGRESSIVE;
				GCC_WARN_UNUSED_FUNCTION = YES;
				GCC_WARN_UNUSED_VARIABLE = YES;
				IPHONEOS_DEPLOYMENT_TARGET = 9.0;
				MTL_ENABLE_DEBUG_INFO = YES;
				ONLY_ACTIVE_ARCH = YES;
				SDKROOT = iphoneos;
			};
			name = Debug;
		};
		146D72B51AB782920058798C /* Release */ = {
			isa = XCBuildConfiguration;
			buildSettings = {
				ALWAYS_SEARCH_USER_PATHS = NO;
				CLANG_CXX_LANGUAGE_STANDARD = "gnu++0x";
				CLANG_CXX_LIBRARY = "libc++";
				CLANG_ENABLE_MODULES = YES;
				CLANG_ENABLE_OBJC_ARC = YES;
				CLANG_WARN_BOOL_CONVERSION = YES;
				CLANG_WARN_CONSTANT_CONVERSION = YES;
				CLANG_WARN_DIRECT_OBJC_ISA_USAGE = YES_ERROR;
				CLANG_WARN_EMPTY_BODY = YES;
				CLANG_WARN_ENUM_CONVERSION = YES;
				CLANG_WARN_INFINITE_RECURSION = YES;
				CLANG_WARN_INT_CONVERSION = YES;
				CLANG_WARN_OBJC_ROOT_CLASS = YES_ERROR;
				CLANG_WARN_SUSPICIOUS_MOVE = YES;
				CLANG_WARN_UNREACHABLE_CODE = YES;
				CLANG_WARN__DUPLICATE_METHOD_MATCH = YES;
				"CODE_SIGN_IDENTITY[sdk=iphoneos*]" = "iPhone Developer";
				COPY_PHASE_STRIP = NO;
				ENABLE_NS_ASSERTIONS = NO;
				ENABLE_STRICT_OBJC_MSGSEND = YES;
				GCC_C_LANGUAGE_STANDARD = gnu99;
				GCC_NO_COMMON_BLOCKS = YES;
				GCC_WARN_64_TO_32_BIT_CONVERSION = YES;
				GCC_WARN_ABOUT_RETURN_TYPE = YES_ERROR;
				GCC_WARN_UNDECLARED_SELECTOR = YES;
				GCC_WARN_UNINITIALIZED_AUTOS = YES_AGGRESSIVE;
				GCC_WARN_UNUSED_FUNCTION = YES;
				GCC_WARN_UNUSED_VARIABLE = YES;
				IPHONEOS_DEPLOYMENT_TARGET = 9.0;
				MTL_ENABLE_DEBUG_INFO = NO;
				SDKROOT = iphoneos;
				SWIFT_OPTIMIZATION_LEVEL = "-Owholemodule";
				VALIDATE_PRODUCT = YES;
			};
			name = Release;
		};
		146D72BA1AB782920058798C /* Debug */ = {
			isa = XCBuildConfiguration;
			buildSettings = {
				CLANG_ENABLE_MODULES = YES;
				"CODE_SIGN_IDENTITY[sdk=iphoneos*]" = "";
				FRAMEWORK_SEARCH_PATHS = "";
				GCC_PREPROCESSOR_DEFINITIONS = (
					"DEBUG=1",
					"$(inherited)",
				);
				INFOPLIST_FILE = Tests/Info.plist;
				LD_RUNPATH_SEARCH_PATHS = "$(inherited) @executable_path/Frameworks @loader_path/Frameworks";
				PRODUCT_BUNDLE_IDENTIFIER = "com.sample.$(PRODUCT_NAME:rfc1034identifier)";
				PRODUCT_NAME = "$(TARGET_NAME)";
				SWIFT_OPTIMIZATION_LEVEL = "-Onone";
				SWIFT_VERSION = 3.0;
			};
			name = Debug;
		};
		146D72BB1AB782920058798C /* Release */ = {
			isa = XCBuildConfiguration;
			buildSettings = {
				CLANG_ENABLE_MODULES = YES;
				"CODE_SIGN_IDENTITY[sdk=iphoneos*]" = "";
				FRAMEWORK_SEARCH_PATHS = "";
				INFOPLIST_FILE = Tests/Info.plist;
				LD_RUNPATH_SEARCH_PATHS = "$(inherited) @executable_path/Frameworks @loader_path/Frameworks";
				PRODUCT_BUNDLE_IDENTIFIER = "com.sample.$(PRODUCT_NAME:rfc1034identifier)";
				PRODUCT_NAME = "$(TARGET_NAME)";
				SWIFT_VERSION = 3.0;
			};
			name = Release;
		};
		149D813F1DBD2A5E00A9EB1A /* Debug */ = {
			isa = XCBuildConfiguration;
			buildSettings = {
				CLANG_ANALYZER_NONNULL = YES;
				CLANG_ENABLE_MODULES = YES;
				CLANG_WARN_DOCUMENTATION_COMMENTS = YES;
				CLANG_WARN_SUSPICIOUS_MOVES = YES;
				CODE_SIGN_IDENTITY = "";
				DEBUG_INFORMATION_FORMAT = dwarf;
				INFOPLIST_FILE = Tests/Info.plist;
				LD_RUNPATH_SEARCH_PATHS = "$(inherited) @executable_path/Frameworks @loader_path/Frameworks";
				PRODUCT_BUNDLE_IDENTIFIER = "com.sample.$(PRODUCT_NAME:rfc1034identifier)";
				PRODUCT_NAME = "$(TARGET_NAME)";
				SDKROOT = appletvos;
				SWIFT_ACTIVE_COMPILATION_CONDITIONS = DEBUG;
				SWIFT_OPTIMIZATION_LEVEL = "-Onone";
				SWIFT_VERSION = 3.0;
				TVOS_DEPLOYMENT_TARGET = 9.0;
			};
			name = Debug;
		};
		149D81401DBD2A5E00A9EB1A /* Release */ = {
			isa = XCBuildConfiguration;
			buildSettings = {
				CLANG_ANALYZER_NONNULL = YES;
				CLANG_ENABLE_MODULES = YES;
				CLANG_WARN_DOCUMENTATION_COMMENTS = YES;
				CLANG_WARN_SUSPICIOUS_MOVES = YES;
				CODE_SIGN_IDENTITY = "";
				DEBUG_INFORMATION_FORMAT = "dwarf-with-dsym";
				INFOPLIST_FILE = Tests/Info.plist;
				LD_RUNPATH_SEARCH_PATHS = "$(inherited) @executable_path/Frameworks @loader_path/Frameworks";
				PRODUCT_BUNDLE_IDENTIFIER = "com.sample.$(PRODUCT_NAME:rfc1034identifier)";
				PRODUCT_NAME = "$(TARGET_NAME)";
				SDKROOT = appletvos;
				SWIFT_VERSION = 3.0;
				TVOS_DEPLOYMENT_TARGET = 9.0;
			};
			name = Release;
		};
		149D81581DBD2ADD00A9EB1A /* Debug */ = {
			isa = XCBuildConfiguration;
			buildSettings = {
				CLANG_ANALYZER_NONNULL = YES;
				CLANG_ENABLE_MODULES = YES;
				CLANG_WARN_DOCUMENTATION_COMMENTS = YES;
				CLANG_WARN_SUSPICIOUS_MOVES = YES;
				CODE_SIGN_IDENTITY = "";
				CURRENT_PROJECT_VERSION = 1;
				DEBUG_INFORMATION_FORMAT = dwarf;
				DEFINES_MODULE = YES;
				DYLIB_COMPATIBILITY_VERSION = 1;
				DYLIB_CURRENT_VERSION = 1;
				DYLIB_INSTALL_NAME_BASE = "@rpath";
				INFOPLIST_FILE = Info.plist;
				INSTALL_PATH = "$(LOCAL_LIBRARY_DIR)/Frameworks";
				IPHONEOS_DEPLOYMENT_TARGET = 9.0;
				LD_RUNPATH_SEARCH_PATHS = "$(inherited) @executable_path/Frameworks @loader_path/Frameworks";
				PRODUCT_BUNDLE_IDENTIFIER = com.demo.SweetUIKit;
				PRODUCT_NAME = SweetUIKit;
				SKIP_INSTALL = YES;
				SWIFT_ACTIVE_COMPILATION_CONDITIONS = DEBUG;
				SWIFT_OPTIMIZATION_LEVEL = "-Onone";
				SWIFT_VERSION = 3.0;
				TARGETED_DEVICE_FAMILY = "1,2";
				VERSIONING_SYSTEM = "apple-generic";
				VERSION_INFO_PREFIX = "";
			};
			name = Debug;
		};
		149D81591DBD2ADD00A9EB1A /* Release */ = {
			isa = XCBuildConfiguration;
			buildSettings = {
				CLANG_ANALYZER_NONNULL = YES;
				CLANG_ENABLE_MODULES = YES;
				CLANG_WARN_DOCUMENTATION_COMMENTS = YES;
				CLANG_WARN_SUSPICIOUS_MOVES = YES;
				CODE_SIGN_IDENTITY = "";
				CURRENT_PROJECT_VERSION = 1;
				DEBUG_INFORMATION_FORMAT = "dwarf-with-dsym";
				DEFINES_MODULE = YES;
				DYLIB_COMPATIBILITY_VERSION = 1;
				DYLIB_CURRENT_VERSION = 1;
				DYLIB_INSTALL_NAME_BASE = "@rpath";
				INFOPLIST_FILE = Info.plist;
				INSTALL_PATH = "$(LOCAL_LIBRARY_DIR)/Frameworks";
				IPHONEOS_DEPLOYMENT_TARGET = 9.0;
				LD_RUNPATH_SEARCH_PATHS = "$(inherited) @executable_path/Frameworks @loader_path/Frameworks";
				PRODUCT_BUNDLE_IDENTIFIER = com.demo.SweetUIKit;
				PRODUCT_NAME = SweetUIKit;
				SKIP_INSTALL = YES;
				SWIFT_VERSION = 3.0;
				TARGETED_DEVICE_FAMILY = "1,2";
				VERSIONING_SYSTEM = "apple-generic";
				VERSION_INFO_PREFIX = "";
			};
			name = Release;
		};
		149D81651DBD2AE500A9EB1A /* Debug */ = {
			isa = XCBuildConfiguration;
			buildSettings = {
				APPLICATION_EXTENSION_API_ONLY = YES;
				CLANG_ANALYZER_NONNULL = YES;
				CLANG_ENABLE_MODULES = YES;
				CLANG_WARN_DOCUMENTATION_COMMENTS = YES;
				CLANG_WARN_SUSPICIOUS_MOVES = YES;
				CODE_SIGN_IDENTITY = "";
				CURRENT_PROJECT_VERSION = 1;
				DEBUG_INFORMATION_FORMAT = dwarf;
				DEFINES_MODULE = YES;
				DYLIB_COMPATIBILITY_VERSION = 1;
				DYLIB_CURRENT_VERSION = 1;
				DYLIB_INSTALL_NAME_BASE = "@rpath";
				INFOPLIST_FILE = Info.plist;
				INSTALL_PATH = "$(LOCAL_LIBRARY_DIR)/Frameworks";
				LD_RUNPATH_SEARCH_PATHS = "$(inherited) @executable_path/Frameworks @loader_path/Frameworks";
				PRODUCT_BUNDLE_IDENTIFIER = com.demo.SweetUIKit;
				PRODUCT_NAME = SweetUIKit;
				SDKROOT = watchos;
				SKIP_INSTALL = YES;
				SWIFT_ACTIVE_COMPILATION_CONDITIONS = DEBUG;
				SWIFT_OPTIMIZATION_LEVEL = "-Onone";
				SWIFT_VERSION = 3.0;
				TARGETED_DEVICE_FAMILY = 4;
				VERSIONING_SYSTEM = "apple-generic";
				VERSION_INFO_PREFIX = "";
				WATCHOS_DEPLOYMENT_TARGET = 2.0;
			};
			name = Debug;
		};
		149D81661DBD2AE500A9EB1A /* Release */ = {
			isa = XCBuildConfiguration;
			buildSettings = {
				APPLICATION_EXTENSION_API_ONLY = YES;
				CLANG_ANALYZER_NONNULL = YES;
				CLANG_ENABLE_MODULES = YES;
				CLANG_WARN_DOCUMENTATION_COMMENTS = YES;
				CLANG_WARN_SUSPICIOUS_MOVES = YES;
				CODE_SIGN_IDENTITY = "";
				CURRENT_PROJECT_VERSION = 1;
				DEBUG_INFORMATION_FORMAT = "dwarf-with-dsym";
				DEFINES_MODULE = YES;
				DYLIB_COMPATIBILITY_VERSION = 1;
				DYLIB_CURRENT_VERSION = 1;
				DYLIB_INSTALL_NAME_BASE = "@rpath";
				INFOPLIST_FILE = Info.plist;
				INSTALL_PATH = "$(LOCAL_LIBRARY_DIR)/Frameworks";
				LD_RUNPATH_SEARCH_PATHS = "$(inherited) @executable_path/Frameworks @loader_path/Frameworks";
				PRODUCT_BUNDLE_IDENTIFIER = com.demo.SweetUIKit;
				PRODUCT_NAME = SweetUIKit;
				SDKROOT = watchos;
				SKIP_INSTALL = YES;
				SWIFT_VERSION = 3.0;
				TARGETED_DEVICE_FAMILY = 4;
				VERSIONING_SYSTEM = "apple-generic";
				VERSION_INFO_PREFIX = "";
				WATCHOS_DEPLOYMENT_TARGET = 2.0;
			};
			name = Release;
		};
		149D81721DBD2AFB00A9EB1A /* Debug */ = {
			isa = XCBuildConfiguration;
			buildSettings = {
				CLANG_ANALYZER_NONNULL = YES;
				CLANG_ENABLE_MODULES = YES;
				CLANG_WARN_DOCUMENTATION_COMMENTS = YES;
				CLANG_WARN_SUSPICIOUS_MOVES = YES;
				CODE_SIGN_IDENTITY = "";
				CURRENT_PROJECT_VERSION = 1;
				DEBUG_INFORMATION_FORMAT = dwarf;
				DEFINES_MODULE = YES;
				DYLIB_COMPATIBILITY_VERSION = 1;
				DYLIB_CURRENT_VERSION = 1;
				DYLIB_INSTALL_NAME_BASE = "@rpath";
				INFOPLIST_FILE = Info.plist;
				INSTALL_PATH = "$(LOCAL_LIBRARY_DIR)/Frameworks";
				LD_RUNPATH_SEARCH_PATHS = "$(inherited) @executable_path/Frameworks @loader_path/Frameworks";
				PRODUCT_BUNDLE_IDENTIFIER = com.demo.SweetUIKit;
				PRODUCT_NAME = SweetUIKit;
				SDKROOT = appletvos;
				SKIP_INSTALL = YES;
				SWIFT_ACTIVE_COMPILATION_CONDITIONS = DEBUG;
				SWIFT_OPTIMIZATION_LEVEL = "-Onone";
				SWIFT_VERSION = 3.0;
				TARGETED_DEVICE_FAMILY = 3;
				TVOS_DEPLOYMENT_TARGET = 9.0;
				VERSIONING_SYSTEM = "apple-generic";
				VERSION_INFO_PREFIX = "";
			};
			name = Debug;
		};
		149D81731DBD2AFB00A9EB1A /* Release */ = {
			isa = XCBuildConfiguration;
			buildSettings = {
				CLANG_ANALYZER_NONNULL = YES;
				CLANG_ENABLE_MODULES = YES;
				CLANG_WARN_DOCUMENTATION_COMMENTS = YES;
				CLANG_WARN_SUSPICIOUS_MOVES = YES;
				CODE_SIGN_IDENTITY = "";
				CURRENT_PROJECT_VERSION = 1;
				DEBUG_INFORMATION_FORMAT = "dwarf-with-dsym";
				DEFINES_MODULE = YES;
				DYLIB_COMPATIBILITY_VERSION = 1;
				DYLIB_CURRENT_VERSION = 1;
				DYLIB_INSTALL_NAME_BASE = "@rpath";
				INFOPLIST_FILE = Info.plist;
				INSTALL_PATH = "$(LOCAL_LIBRARY_DIR)/Frameworks";
				LD_RUNPATH_SEARCH_PATHS = "$(inherited) @executable_path/Frameworks @loader_path/Frameworks";
				PRODUCT_BUNDLE_IDENTIFIER = com.demo.SweetUIKit;
				PRODUCT_NAME = SweetUIKit;
				SDKROOT = appletvos;
				SKIP_INSTALL = YES;
				SWIFT_VERSION = 3.0;
				TARGETED_DEVICE_FAMILY = 3;
				TVOS_DEPLOYMENT_TARGET = 9.0;
				VERSIONING_SYSTEM = "apple-generic";
				VERSION_INFO_PREFIX = "";
			};
			name = Release;
		};
/* End XCBuildConfiguration section */

/* Begin XCConfigurationList section */
		140124D01DBF582900EA92FB /* Build configuration list for PBXNativeTarget "iOSDemo" */ = {
			isa = XCConfigurationList;
			buildConfigurations = (
				140124D11DBF582900EA92FB /* Debug */,
				140124D21DBF582900EA92FB /* Release */,
			);
			defaultConfigurationIsVisible = 0;
			defaultConfigurationName = Release;
		};
		14028E451E9285BE00EEE567 /* Build configuration list for PBXNativeTarget "UITests-App" */ = {
			isa = XCConfigurationList;
			buildConfigurations = (
				14028E411E9285BE00EEE567 /* Debug */,
				14028E421E9285BE00EEE567 /* Release */,
			);
			defaultConfigurationIsVisible = 0;
		};
		14028E5E1E92888600EEE567 /* Build configuration list for PBXNativeTarget "UITests-Tests" */ = {
			isa = XCConfigurationList;
			buildConfigurations = (
				14028E5F1E92888600EEE567 /* Debug */,
				14028E601E92888600EEE567 /* Release */,
			);
			defaultConfigurationIsVisible = 0;
		};
		146D728E1AB782920058798C /* Build configuration list for PBXProject "Demo" */ = {
			isa = XCConfigurationList;
			buildConfigurations = (
				146D72B41AB782920058798C /* Debug */,
				146D72B51AB782920058798C /* Release */,
			);
			defaultConfigurationIsVisible = 0;
			defaultConfigurationName = Release;
		};
		146D72B91AB782920058798C /* Build configuration list for PBXNativeTarget "iOSTests" */ = {
			isa = XCConfigurationList;
			buildConfigurations = (
				146D72BA1AB782920058798C /* Debug */,
				146D72BB1AB782920058798C /* Release */,
			);
			defaultConfigurationIsVisible = 0;
			defaultConfigurationName = Release;
		};
		149D813E1DBD2A5E00A9EB1A /* Build configuration list for PBXNativeTarget "tvOSTests" */ = {
			isa = XCConfigurationList;
			buildConfigurations = (
				149D813F1DBD2A5E00A9EB1A /* Debug */,
				149D81401DBD2A5E00A9EB1A /* Release */,
			);
			defaultConfigurationIsVisible = 0;
			defaultConfigurationName = Release;
		};
		149D81571DBD2ADD00A9EB1A /* Build configuration list for PBXNativeTarget "SweetUIKit-iOS" */ = {
			isa = XCConfigurationList;
			buildConfigurations = (
				149D81581DBD2ADD00A9EB1A /* Debug */,
				149D81591DBD2ADD00A9EB1A /* Release */,
			);
			defaultConfigurationIsVisible = 0;
			defaultConfigurationName = Release;
		};
		149D81641DBD2AE500A9EB1A /* Build configuration list for PBXNativeTarget "SweetUIKit-watchOS" */ = {
			isa = XCConfigurationList;
			buildConfigurations = (
				149D81651DBD2AE500A9EB1A /* Debug */,
				149D81661DBD2AE500A9EB1A /* Release */,
			);
			defaultConfigurationIsVisible = 0;
			defaultConfigurationName = Release;
		};
		149D81711DBD2AFB00A9EB1A /* Build configuration list for PBXNativeTarget "SweetUIKit-tvOS" */ = {
			isa = XCConfigurationList;
			buildConfigurations = (
				149D81721DBD2AFB00A9EB1A /* Debug */,
				149D81731DBD2AFB00A9EB1A /* Release */,
			);
			defaultConfigurationIsVisible = 0;
			defaultConfigurationName = Release;
		};
/* End XCConfigurationList section */
	};
	rootObject = 146D728B1AB782920058798C /* Project object */;
}<|MERGE_RESOLUTION|>--- conflicted
+++ resolved
@@ -52,8 +52,6 @@
 		140124C41DBF582900EA92FB /* AppDelegate.swift in Sources */ = {isa = PBXBuildFile; fileRef = 140124C31DBF582900EA92FB /* AppDelegate.swift */; };
 		140124CB1DBF582900EA92FB /* Assets.xcassets in Resources */ = {isa = PBXBuildFile; fileRef = 140124CA1DBF582900EA92FB /* Assets.xcassets */; };
 		140124CE1DBF582900EA92FB /* LaunchScreen.storyboard in Resources */ = {isa = PBXBuildFile; fileRef = 140124CC1DBF582900EA92FB /* LaunchScreen.storyboard */; };
-<<<<<<< HEAD
-=======
 		14028E4E1E92881D00EEE567 /* AppDelegate.swift in Sources */ = {isa = PBXBuildFile; fileRef = 14028E481E92881D00EEE567 /* AppDelegate.swift */; };
 		14028E4F1E92881D00EEE567 /* Assets.xcassets in Resources */ = {isa = PBXBuildFile; fileRef = 14028E491E92881D00EEE567 /* Assets.xcassets */; };
 		14028E501E92881D00EEE567 /* LaunchScreen.storyboard in Resources */ = {isa = PBXBuildFile; fileRef = 14028E4A1E92881D00EEE567 /* LaunchScreen.storyboard */; };
@@ -61,7 +59,6 @@
 		14028E5A1E92888600EEE567 /* UITests_Tests.swift in Sources */ = {isa = PBXBuildFile; fileRef = 14028E591E92888600EEE567 /* UITests_Tests.swift */; };
 		142565781E09641400184D47 /* UIColor+Sweet.swift in Sources */ = {isa = PBXBuildFile; fileRef = 142565771E09641400184D47 /* UIColor+Sweet.swift */; };
 		142565791E09641400184D47 /* UIColor+Sweet.swift in Sources */ = {isa = PBXBuildFile; fileRef = 142565771E09641400184D47 /* UIColor+Sweet.swift */; };
->>>>>>> 78706bdb
 		1425657A1E09641400184D47 /* UIColor+Sweet.swift in Sources */ = {isa = PBXBuildFile; fileRef = 142565771E09641400184D47 /* UIColor+Sweet.swift */; };
 		1425657B1E09641400184D47 /* UIColor+Sweet.swift in Sources */ = {isa = PBXBuildFile; fileRef = 142565771E09641400184D47 /* UIColor+Sweet.swift */; };
 		1425657C1E09641400184D47 /* UIColor+Sweet.swift in Sources */ = {isa = PBXBuildFile; fileRef = 142565771E09641400184D47 /* UIColor+Sweet.swift */; };
