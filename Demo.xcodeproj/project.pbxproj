--- conflicted
+++ resolved
@@ -405,15 +405,12 @@
 				4479760E1DC0A42100A1F577 /* UITableView+Sweet.swift */,
 				1401246C1DBF57BA00EA92FB /* UIView+Sweet.swift */,
 				1401246D1DBF57BA00EA92FB /* UIViewController+Sweet.swift */,
-<<<<<<< HEAD
 				4479760E1DC0A42100A1F577 /* UITableView+Sweet.swift */,
 				447976131DC0A42C00A1F577 /* UICollectionView+Sweet.swift */,
 				9FC8B9E81DC74D0500A68185 /* Jiggly.swift */,
 				449822331E091D350008BE7C /* UILocalNotification+Sweet.swift */,
 				142565771E09641400184D47 /* UIColor+Sweet.swift */,
 				9F2BDE191E09286500E32CAD /* KeyboardAwareInputViewProtocol.swift */,
-=======
->>>>>>> a3ac533c
 			);
 			path = Sources;
 			sourceTree = "<group>";
